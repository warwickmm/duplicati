<?xml version="1.0" encoding="utf-8"?>
<Project DefaultTargets="Build" ToolsVersion="4.0" xmlns="http://schemas.microsoft.com/developer/msbuild/2003">
  <PropertyGroup>
    <Configuration Condition=" '$(Configuration)' == '' ">Debug</Configuration>
    <Platform Condition=" '$(Platform)' == '' ">AnyCPU</Platform>
    <ProductVersion>10.0.0</ProductVersion>
    <SchemaVersion>2.0</SchemaVersion>
    <ProjectGuid>{9E9675C7-1198-44CD-85E0-FD582E9EEAFF}</ProjectGuid>
    <ProjectTypeGuids>{948B3504-5B70-4649-8FE4-BDE1FB46EC69};{FAE04EC0-301F-11D3-BF4B-00C04F79EFBC}</ProjectTypeGuids>
    <OutputType>Exe</OutputType>
    <RootNamespace>TestMonoMac</RootNamespace>
    <AssemblyName>TestMonoMac</AssemblyName>
    <SuppressXamMacUpsell>True</SuppressXamMacUpsell>
  </PropertyGroup>
  <PropertyGroup Condition=" '$(Configuration)|$(Platform)' == 'Debug|AnyCPU' ">
    <DebugSymbols>True</DebugSymbols>
    <DebugType>full</DebugType>
    <Optimize>False</Optimize>
    <OutputPath>bin\Debug</OutputPath>
    <DefineConstants>DEBUG;</DefineConstants>
    <ErrorReport>prompt</ErrorReport>
    <WarningLevel>4</WarningLevel>
<<<<<<< HEAD
    <ConsolePause>False</ConsolePause>
    <EnableCodeSigning>False</EnableCodeSigning>
    <CreatePackage>False</CreatePackage>
    <EnablePackageSigning>False</EnablePackageSigning>
    <IncludeMonoRuntime>False</IncludeMonoRuntime>
    <UseSGen>False</UseSGen>
  </PropertyGroup>
  <PropertyGroup Condition=" '$(Configuration)|$(Platform)' == 'Release|AnyCPU' ">
    <DebugType>none</DebugType>
    <Optimize>False</Optimize>
    <OutputPath>bin\Release</OutputPath>
    <ErrorReport>prompt</ErrorReport>
    <WarningLevel>4</WarningLevel>
    <ConsolePause>False</ConsolePause>
    <EnableCodeSigning>False</EnableCodeSigning>
    <CreatePackage>False</CreatePackage>
    <EnablePackageSigning>False</EnablePackageSigning>
    <IncludeMonoRuntime>False</IncludeMonoRuntime>
    <UseSGen>False</UseSGen>
  </PropertyGroup>
  <PropertyGroup Condition=" '$(Configuration)|$(Platform)' == 'Debug|X86' ">
    <DebugType>none</DebugType>
    <Optimize>False</Optimize>
    <OutputPath>bin\X86\Debug</OutputPath>
    <WarningLevel>4</WarningLevel>
    <EnableCodeSigning>False</EnableCodeSigning>
    <CreatePackage>False</CreatePackage>
    <EnablePackageSigning>False</EnablePackageSigning>
    <IncludeMonoRuntime>False</IncludeMonoRuntime>
    <UseSGen>False</UseSGen>
  </PropertyGroup>
  <PropertyGroup Condition=" '$(Configuration)|$(Platform)' == 'Release|x86' ">
    <DebugType>none</DebugType>
    <Optimize>False</Optimize>
    <OutputPath>bin\x86\Release</OutputPath>
    <WarningLevel>4</WarningLevel>
    <PlatformTarget>x86</PlatformTarget>
    <EnableCodeSigning>False</EnableCodeSigning>
    <CreatePackage>False</CreatePackage>
    <EnablePackageSigning>False</EnablePackageSigning>
    <IncludeMonoRuntime>False</IncludeMonoRuntime>
    <UseSGen>False</UseSGen>
=======
    <ConsolePause>false</ConsolePause>
    <EnableCodeSigning>false</EnableCodeSigning>
    <CreatePackage>false</CreatePackage>
    <EnablePackageSigning>false</EnablePackageSigning>
    <IncludeMonoRuntime>false</IncludeMonoRuntime>
    <UseSGen>false</UseSGen>
>>>>>>> 1c0a21bc
  </PropertyGroup>
  <PropertyGroup Condition=" '$(Configuration)|$(Platform)' == 'Release|AnyCPU' ">
    <DebugType>none</DebugType>
    <Optimize>False</Optimize>
    <OutputPath>bin\Release</OutputPath>
    <ErrorReport>prompt</ErrorReport>
    <WarningLevel>4</WarningLevel>
<<<<<<< HEAD
    <EnableCodeSigning>False</EnableCodeSigning>
    <CreatePackage>False</CreatePackage>
    <EnablePackageSigning>False</EnablePackageSigning>
    <IncludeMonoRuntime>False</IncludeMonoRuntime>
    <UseSGen>False</UseSGen>
  </PropertyGroup>
  <PropertyGroup Condition=" '$(Configuration)|$(Platform)' == 'Debug|x86' ">
    <DebugType>none</DebugType>
    <Optimize>False</Optimize>
    <OutputPath>bin\Debug</OutputPath>
    <WarningLevel>4</WarningLevel>
    <EnableCodeSigning>False</EnableCodeSigning>
    <CreatePackage>False</CreatePackage>
    <EnablePackageSigning>False</EnablePackageSigning>
    <IncludeMonoRuntime>False</IncludeMonoRuntime>
    <UseSGen>False</UseSGen>
=======
    <ConsolePause>false</ConsolePause>
    <EnableCodeSigning>false</EnableCodeSigning>
    <CreatePackage>false</CreatePackage>
    <EnablePackageSigning>false</EnablePackageSigning>
    <IncludeMonoRuntime>false</IncludeMonoRuntime>
    <UseSGen>false</UseSGen>
>>>>>>> 1c0a21bc
  </PropertyGroup>
  <ItemGroup>
    <Reference Include="System" />
    <Reference Include="System.Xml" />
    <Reference Include="System.Core" />
    <Reference Include="System.Xml.Linq" />
    <Reference Include="System.Drawing" />
    <Reference Include="MonoMac" />
  </ItemGroup>
  <ItemGroup>
    <Compile Include="Main.cs" />
  </ItemGroup>
  <Import Project="$(MSBuildBinPath)\Microsoft.CSharp.targets" />
  <Import Project="$(MSBuildExtensionsPath)\Mono\MonoMac\v0.0\Mono.MonoMac.targets" />
  <ItemGroup>
    <ProjectReference Include="..\Duplicati.GUI.TrayIcon\Duplicati.GUI.TrayIcon.csproj">
      <Project>{17566860-3D98-4604-AA5B-47661F75609F}</Project>
      <Name>Duplicati.GUI.TrayIcon</Name>
    </ProjectReference>
  </ItemGroup>
  <ItemGroup>
    <Content Include="SQLite\pinvoke\System.Data.SQLite.dll">
      <CopyToOutputDirectory>PreserveNewest</CopyToOutputDirectory>
    </Content>
  </ItemGroup>
  <ItemGroup>
    <Folder Include="SQLite\" />
  </ItemGroup>
  <ItemGroup>
    <None Include="Info.plist" />
  </ItemGroup>
  <ItemGroup>
    <InterfaceDefinition Include="MainMenu.xib" />
  </ItemGroup>
</Project><|MERGE_RESOLUTION|>--- conflicted
+++ resolved
@@ -13,96 +13,32 @@
     <SuppressXamMacUpsell>True</SuppressXamMacUpsell>
   </PropertyGroup>
   <PropertyGroup Condition=" '$(Configuration)|$(Platform)' == 'Debug|AnyCPU' ">
-    <DebugSymbols>True</DebugSymbols>
+    <DebugSymbols>true</DebugSymbols>
     <DebugType>full</DebugType>
-    <Optimize>False</Optimize>
+    <Optimize>false</Optimize>
     <OutputPath>bin\Debug</OutputPath>
     <DefineConstants>DEBUG;</DefineConstants>
     <ErrorReport>prompt</ErrorReport>
     <WarningLevel>4</WarningLevel>
-<<<<<<< HEAD
-    <ConsolePause>False</ConsolePause>
-    <EnableCodeSigning>False</EnableCodeSigning>
-    <CreatePackage>False</CreatePackage>
-    <EnablePackageSigning>False</EnablePackageSigning>
-    <IncludeMonoRuntime>False</IncludeMonoRuntime>
-    <UseSGen>False</UseSGen>
-  </PropertyGroup>
-  <PropertyGroup Condition=" '$(Configuration)|$(Platform)' == 'Release|AnyCPU' ">
-    <DebugType>none</DebugType>
-    <Optimize>False</Optimize>
-    <OutputPath>bin\Release</OutputPath>
-    <ErrorReport>prompt</ErrorReport>
-    <WarningLevel>4</WarningLevel>
-    <ConsolePause>False</ConsolePause>
-    <EnableCodeSigning>False</EnableCodeSigning>
-    <CreatePackage>False</CreatePackage>
-    <EnablePackageSigning>False</EnablePackageSigning>
-    <IncludeMonoRuntime>False</IncludeMonoRuntime>
-    <UseSGen>False</UseSGen>
-  </PropertyGroup>
-  <PropertyGroup Condition=" '$(Configuration)|$(Platform)' == 'Debug|X86' ">
-    <DebugType>none</DebugType>
-    <Optimize>False</Optimize>
-    <OutputPath>bin\X86\Debug</OutputPath>
-    <WarningLevel>4</WarningLevel>
-    <EnableCodeSigning>False</EnableCodeSigning>
-    <CreatePackage>False</CreatePackage>
-    <EnablePackageSigning>False</EnablePackageSigning>
-    <IncludeMonoRuntime>False</IncludeMonoRuntime>
-    <UseSGen>False</UseSGen>
-  </PropertyGroup>
-  <PropertyGroup Condition=" '$(Configuration)|$(Platform)' == 'Release|x86' ">
-    <DebugType>none</DebugType>
-    <Optimize>False</Optimize>
-    <OutputPath>bin\x86\Release</OutputPath>
-    <WarningLevel>4</WarningLevel>
-    <PlatformTarget>x86</PlatformTarget>
-    <EnableCodeSigning>False</EnableCodeSigning>
-    <CreatePackage>False</CreatePackage>
-    <EnablePackageSigning>False</EnablePackageSigning>
-    <IncludeMonoRuntime>False</IncludeMonoRuntime>
-    <UseSGen>False</UseSGen>
-=======
     <ConsolePause>false</ConsolePause>
     <EnableCodeSigning>false</EnableCodeSigning>
     <CreatePackage>false</CreatePackage>
     <EnablePackageSigning>false</EnablePackageSigning>
     <IncludeMonoRuntime>false</IncludeMonoRuntime>
     <UseSGen>false</UseSGen>
->>>>>>> 1c0a21bc
   </PropertyGroup>
   <PropertyGroup Condition=" '$(Configuration)|$(Platform)' == 'Release|AnyCPU' ">
     <DebugType>none</DebugType>
-    <Optimize>False</Optimize>
+    <Optimize>false</Optimize>
     <OutputPath>bin\Release</OutputPath>
     <ErrorReport>prompt</ErrorReport>
     <WarningLevel>4</WarningLevel>
-<<<<<<< HEAD
-    <EnableCodeSigning>False</EnableCodeSigning>
-    <CreatePackage>False</CreatePackage>
-    <EnablePackageSigning>False</EnablePackageSigning>
-    <IncludeMonoRuntime>False</IncludeMonoRuntime>
-    <UseSGen>False</UseSGen>
-  </PropertyGroup>
-  <PropertyGroup Condition=" '$(Configuration)|$(Platform)' == 'Debug|x86' ">
-    <DebugType>none</DebugType>
-    <Optimize>False</Optimize>
-    <OutputPath>bin\Debug</OutputPath>
-    <WarningLevel>4</WarningLevel>
-    <EnableCodeSigning>False</EnableCodeSigning>
-    <CreatePackage>False</CreatePackage>
-    <EnablePackageSigning>False</EnablePackageSigning>
-    <IncludeMonoRuntime>False</IncludeMonoRuntime>
-    <UseSGen>False</UseSGen>
-=======
     <ConsolePause>false</ConsolePause>
     <EnableCodeSigning>false</EnableCodeSigning>
     <CreatePackage>false</CreatePackage>
     <EnablePackageSigning>false</EnablePackageSigning>
     <IncludeMonoRuntime>false</IncludeMonoRuntime>
     <UseSGen>false</UseSGen>
->>>>>>> 1c0a21bc
   </PropertyGroup>
   <ItemGroup>
     <Reference Include="System" />
