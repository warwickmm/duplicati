<?xml version="1.0" encoding="utf-8"?>
<Project DefaultTargets="Build" xmlns="http://schemas.microsoft.com/developer/msbuild/2003" ToolsVersion="4.0">
  <PropertyGroup>
    <Configuration Condition=" '$(Configuration)' == '' ">Debug</Configuration>
    <Platform Condition=" '$(Platform)' == '' ">AnyCPU</Platform>
    <ProductVersion>9.0.30729</ProductVersion>
    <SchemaVersion>2.0</SchemaVersion>
    <ProjectGuid>{1470F75F-D364-4010-91D0-FD4DDA1C5159}</ProjectGuid>
    <OutputType>WinExe</OutputType>
    <AppDesignerFolder>Properties</AppDesignerFolder>
    <RootNamespace>Duplicati.GUI</RootNamespace>
    <AssemblyName>Duplicati</AssemblyName>
    <ApplicationIcon>Duplicati.ico</ApplicationIcon>
    <SignAssembly>True</SignAssembly>
    <AssemblyOriginatorKeyFile>Duplicati.snk</AssemblyOriginatorKeyFile>
    <FileUpgradeFlags>
    </FileUpgradeFlags>
    <OldToolsVersion>3.5</OldToolsVersion>
    <UpgradeBackupLocation>
    </UpgradeBackupLocation>
  </PropertyGroup>
  <PropertyGroup Condition=" '$(Configuration)|$(Platform)' == 'Debug|AnyCPU' ">
    <DebugSymbols>True</DebugSymbols>
    <DebugType>full</DebugType>
    <Optimize>False</Optimize>
    <OutputPath>bin\Debug\</OutputPath>
    <DefineConstants>DEBUG;TRACE</DefineConstants>
    <ErrorReport>prompt</ErrorReport>
    <WarningLevel>4</WarningLevel>
    <PlatformTarget>AnyCPU</PlatformTarget>
  </PropertyGroup>
  <PropertyGroup Condition=" '$(Configuration)|$(Platform)' == 'Release|AnyCPU' ">
    <DebugType>pdbonly</DebugType>
    <Optimize>True</Optimize>
    <OutputPath>bin\Release\</OutputPath>
    <DefineConstants>TRACE</DefineConstants>
    <ErrorReport>prompt</ErrorReport>
    <WarningLevel>4</WarningLevel>
  </PropertyGroup>
<<<<<<< HEAD
  <PropertyGroup Condition=" '$(Configuration)|$(Platform)' == 'Debug|x86' ">
    <DebugSymbols>True</DebugSymbols>
    <OutputPath>bin\x86\Debug\</OutputPath>
    <DefineConstants>DEBUG;TRACE</DefineConstants>
    <DebugType>full</DebugType>
    <PlatformTarget>x86</PlatformTarget>
    <ErrorReport>prompt</ErrorReport>
    <WarningLevel>4</WarningLevel>
    <Optimize>False</Optimize>
  </PropertyGroup>
  <PropertyGroup Condition=" '$(Configuration)|$(Platform)' == 'Release|x86' ">
    <OutputPath>bin\x86\Release\</OutputPath>
    <DefineConstants>TRACE</DefineConstants>
    <Optimize>True</Optimize>
    <DebugType>pdbonly</DebugType>
    <PlatformTarget>x86</PlatformTarget>
    <ErrorReport>prompt</ErrorReport>
    <WarningLevel>4</WarningLevel>
  </PropertyGroup>
=======
>>>>>>> 1c0a21bc
  <ItemGroup>
    <Reference Include="System" />
    <Reference Include="System.Data" />
    <Reference Include="System.Drawing" />
    <Reference Include="System.Windows.Forms" />
    <Reference Include="System.Xml" />
    <Reference Include="UnixSupport">
      <HintPath>..\..\thirdparty\UnixSupport\UnixSupport.dll</HintPath>
    </Reference>
    <Reference Include="LightDatamodel">
      <HintPath>..\..\thirdparty\LightDataModel\LightDatamodel.dll</HintPath>
    </Reference>
  </ItemGroup>
  <ItemGroup>
    <Compile Include="..\..\thirdparty\ShellIcons\ShellIcons.cs">
      <Link>ShellIcons.cs</Link>
    </Compile>
    <Compile Include="ApplicationSetup.cs">
      <SubType>Form</SubType>
    </Compile>
    <Compile Include="ApplicationSetup.Designer.cs">
      <DependentUpon>ApplicationSetup.cs</DependentUpon>
    </Compile>
    <Compile Include="HelperControls\BandwidthLimit.cs">
      <SubType>UserControl</SubType>
    </Compile>
    <Compile Include="HelperControls\BandwidthLimit.Designer.cs">
      <DependentUpon>BandwidthLimit.cs</DependentUpon>
    </Compile>
    <Compile Include="HelperControls\FolderPathEntry.cs">
      <SubType>UserControl</SubType>
    </Compile>
    <Compile Include="HelperControls\FolderPathEntry.Designer.cs">
      <DependentUpon>FolderPathEntry.cs</DependentUpon>
    </Compile>
    <Compile Include="HelperControls\SizeSelector.cs">
      <SubType>UserControl</SubType>
    </Compile>
    <Compile Include="HelperControls\SizeSelector.Designer.cs">
      <DependentUpon>SizeSelector.cs</DependentUpon>
    </Compile>
    <Compile Include="HelperControls\Strings\BackupFileList.Designer.cs">
      <AutoGen>True</AutoGen>
      <DesignTime>True</DesignTime>
      <DependentUpon>BackupFileList.resx</DependentUpon>
    </Compile>
    <Compile Include="HelperControls\Strings\BackupItems.Designer.cs">
      <AutoGen>True</AutoGen>
      <DesignTime>True</DesignTime>
      <DependentUpon>BackupItems.resx</DependentUpon>
    </Compile>
    <Compile Include="HelperControls\Strings\BackupTreeView.Designer.cs">
      <AutoGen>True</AutoGen>
      <DesignTime>True</DesignTime>
      <DependentUpon>BackupTreeView.resx</DependentUpon>
    </Compile>
    <Compile Include="HelperControls\Strings\DurationEditor.Designer.cs">
      <AutoGen>True</AutoGen>
      <DesignTime>True</DesignTime>
      <DependentUpon>DurationEditor.resx</DependentUpon>
    </Compile>
    <Compile Include="HelperControls\Strings\FilterDialog.Designer.cs">
      <AutoGen>True</AutoGen>
      <DesignTime>True</DesignTime>
      <DependentUpon>FilterDialog.resx</DependentUpon>
    </Compile>
    <Compile Include="HelperControls\Strings\FilterEditor.Designer.cs">
      <AutoGen>True</AutoGen>
      <DesignTime>True</DesignTime>
      <DependentUpon>FilterEditor.resx</DependentUpon>
    </Compile>
    <Compile Include="HelperControls\Strings\SizeSelector.Designer.cs">
      <AutoGen>True</AutoGen>
      <DesignTime>True</DesignTime>
      <DependentUpon>SizeSelector.resx</DependentUpon>
    </Compile>
    <Compile Include="HelperControls\Strings\TestSearchSelection.Designer.cs">
      <AutoGen>True</AutoGen>
      <DesignTime>True</DesignTime>
      <DependentUpon>TestSearchSelection.resx</DependentUpon>
    </Compile>
    <Compile Include="HelperControls\Strings\WaitForOperation.Designer.cs">
      <AutoGen>True</AutoGen>
      <DesignTime>True</DesignTime>
      <DependentUpon>WaitForOperation.resx</DependentUpon>
    </Compile>
    <Compile Include="HelperControls\ThreadPriorityPicker.cs">
      <SubType>UserControl</SubType>
    </Compile>
    <Compile Include="HelperControls\ThreadPriorityPicker.Designer.cs">
      <DependentUpon>ThreadPriorityPicker.cs</DependentUpon>
    </Compile>
    <Compile Include="MainForm.cs">
      <SubType>Form</SubType>
    </Compile>
    <Compile Include="MainForm.Designer.cs">
      <DependentUpon>MainForm.cs</DependentUpon>
    </Compile>
    <Compile Include="MonoSupport.cs" />
    <Compile Include="Strings\ApplicationSetup.Designer.cs">
      <AutoGen>True</AutoGen>
      <DesignTime>True</DesignTime>
      <DependentUpon>ApplicationSetup.resx</DependentUpon>
    </Compile>
    <Compile Include="Strings\Common.Designer.cs">
      <AutoGen>True</AutoGen>
      <DesignTime>True</DesignTime>
      <DependentUpon>Common.resx</DependentUpon>
    </Compile>
    <Compile Include="HelperControls\BackupFileList.cs">
      <SubType>UserControl</SubType>
    </Compile>
    <Compile Include="HelperControls\BackupFileList.Designer.cs">
      <DependentUpon>BackupFileList.cs</DependentUpon>
    </Compile>
    <Compile Include="HelperControls\BackupItems.cs">
      <SubType>UserControl</SubType>
    </Compile>
    <Compile Include="HelperControls\BackupItems.Designer.cs">
      <DependentUpon>BackupItems.cs</DependentUpon>
    </Compile>
    <Compile Include="HelperControls\BackupTreeView.cs">
      <SubType>UserControl</SubType>
    </Compile>
    <Compile Include="HelperControls\BackupTreeView.Designer.cs">
      <DependentUpon>BackupTreeView.cs</DependentUpon>
    </Compile>
    <Compile Include="HelperControls\DurationEditor.cs">
      <SubType>UserControl</SubType>
    </Compile>
    <Compile Include="HelperControls\DurationEditor.Designer.cs">
      <DependentUpon>DurationEditor.cs</DependentUpon>
    </Compile>
    <Compile Include="HelperControls\FilterEditor.cs">
      <SubType>UserControl</SubType>
    </Compile>
    <Compile Include="HelperControls\FilterEditor.Designer.cs">
      <DependentUpon>FilterEditor.cs</DependentUpon>
    </Compile>
    <Compile Include="HelperControls\WaitForOperation.cs">
      <SubType>Form</SubType>
    </Compile>
    <Compile Include="HelperControls\WaitForOperation.Designer.cs">
      <DependentUpon>WaitForOperation.cs</DependentUpon>
    </Compile>
    <Compile Include="ListBackupFiles.cs">
      <SubType>Form</SubType>
    </Compile>
    <Compile Include="ListBackupFiles.Designer.cs">
      <DependentUpon>ListBackupFiles.cs</DependentUpon>
    </Compile>
    <Compile Include="LogViewer.cs">
      <SubType>Form</SubType>
    </Compile>
    <Compile Include="LogViewer.Designer.cs">
      <DependentUpon>LogViewer.cs</DependentUpon>
    </Compile>
    <Compile Include="Program.cs" />
    <Compile Include="Properties\AssemblyInfo.cs" />
    <EmbeddedResource Include="HelperControls\Strings\TestSearchSelection.resx">
      <Generator>ResXFileCodeGenerator</Generator>
      <LastGenOutput>TestSearchSelection.Designer.cs</LastGenOutput>
    </EmbeddedResource>
    <EmbeddedResource Include="HelperControls\TestSearchSelection.resx">
      <DependentUpon>TestSearchSelection.cs</DependentUpon>
    </EmbeddedResource>
    <EmbeddedResource Include="Properties\Resources.resx">
      <Generator>ResXFileCodeGenerator</Generator>
      <LastGenOutput>Resources.Designer.cs</LastGenOutput>
      <SubType>Designer</SubType>
    </EmbeddedResource>
    <Compile Include="Properties\Resources.Designer.cs">
      <AutoGen>True</AutoGen>
      <DependentUpon>Resources.resx</DependentUpon>
      <DesignTime>True</DesignTime>
    </Compile>
    <None Include="Duplicati.snk" />
    <None Include="Properties\Settings.settings">
      <Generator>SettingsSingleFileGenerator</Generator>
      <LastGenOutput>Settings.Designer.cs</LastGenOutput>
    </None>
    <Compile Include="Properties\Settings.Designer.cs">
      <AutoGen>True</AutoGen>
      <DependentUpon>Settings.settings</DependentUpon>
      <DesignTimeSharedInput>True</DesignTimeSharedInput>
    </Compile>
    <Compile Include="RestoreBackup.cs">
      <SubType>Form</SubType>
    </Compile>
    <Compile Include="RestoreBackup.Designer.cs">
      <DependentUpon>RestoreBackup.cs</DependentUpon>
    </Compile>
    <Compile Include="ServiceStatus.cs">
      <SubType>Form</SubType>
    </Compile>
    <Compile Include="ServiceStatus.Designer.cs">
      <DependentUpon>ServiceStatus.cs</DependentUpon>
    </Compile>
    <Compile Include="Strings\ListBackupFiles.Designer.cs">
      <AutoGen>True</AutoGen>
      <DesignTime>True</DesignTime>
      <DependentUpon>ListBackupFiles.resx</DependentUpon>
    </Compile>
    <Compile Include="Strings\MainForm.Designer.cs">
      <AutoGen>True</AutoGen>
      <DesignTime>True</DesignTime>
      <DependentUpon>MainForm.resx</DependentUpon>
    </Compile>
    <Compile Include="Strings\Program.Designer.cs">
      <AutoGen>True</AutoGen>
      <DesignTime>True</DesignTime>
      <DependentUpon>Program.resx</DependentUpon>
    </Compile>
    <Compile Include="Strings\ServiceStatus.Designer.cs">
      <AutoGen>True</AutoGen>
      <DesignTime>True</DesignTime>
      <DependentUpon>ServiceStatus.resx</DependentUpon>
    </Compile>
    <Compile Include="Strings\TrayIconWrapper.Designer.cs">
      <AutoGen>True</AutoGen>
      <DesignTime>True</DesignTime>
      <DependentUpon>TrayIconWrapper.resx</DependentUpon>
    </Compile>
    <Compile Include="ThrottleControl.cs">
      <SubType>Form</SubType>
    </Compile>
    <Compile Include="ThrottleControl.Designer.cs">
      <DependentUpon>ThrottleControl.cs</DependentUpon>
    </Compile>
    <Compile Include="Wizard pages\Add backup\AdvancedOptions.cs">
      <SubType>UserControl</SubType>
    </Compile>
    <Compile Include="Wizard pages\Add backup\AdvancedOptions.Designer.cs">
      <DependentUpon>AdvancedOptions.cs</DependentUpon>
    </Compile>
    <Compile Include="HelperControls\FilterDialog.cs">
      <SubType>Form</SubType>
    </Compile>
    <Compile Include="HelperControls\FilterDialog.Designer.cs">
      <DependentUpon>FilterDialog.cs</DependentUpon>
    </Compile>
    <Compile Include="Wizard pages\Add backup\EditFilters.cs">
      <SubType>UserControl</SubType>
    </Compile>
    <Compile Include="Wizard pages\Add backup\EditFilters.Designer.cs">
      <DependentUpon>EditFilters.cs</DependentUpon>
    </Compile>
    <Compile Include="Wizard pages\Add backup\FinishedAdd.cs">
      <SubType>UserControl</SubType>
    </Compile>
    <Compile Include="Wizard pages\Add backup\FinishedAdd.Designer.cs">
      <DependentUpon>FinishedAdd.cs</DependentUpon>
    </Compile>
    <Compile Include="HelperControls\TestSearchSelection.cs">
      <SubType>Form</SubType>
    </Compile>
    <Compile Include="HelperControls\TestSearchSelection.Designer.cs">
      <DependentUpon>TestSearchSelection.cs</DependentUpon>
    </Compile>
    <Compile Include="Wizard pages\Add backup\SettingOverrides.cs">
      <SubType>UserControl</SubType>
    </Compile>
    <Compile Include="Wizard pages\Add backup\SettingOverrides.Designer.cs">
      <DependentUpon>SettingOverrides.cs</DependentUpon>
    </Compile>
    <Compile Include="Wizard pages\Add backup\Strings\AdvancedOptions.Designer.cs">
      <AutoGen>True</AutoGen>
      <DesignTime>True</DesignTime>
      <DependentUpon>AdvancedOptions.resx</DependentUpon>
    </Compile>
    <Compile Include="Wizard pages\Add backup\Strings\EditFilters.Designer.cs">
      <AutoGen>True</AutoGen>
      <DesignTime>True</DesignTime>
      <DependentUpon>EditFilters.resx</DependentUpon>
    </Compile>
    <Compile Include="Wizard pages\Add backup\Strings\FinishedAdd.Designer.cs">
      <AutoGen>True</AutoGen>
      <DesignTime>True</DesignTime>
      <DependentUpon>FinishedAdd.resx</DependentUpon>
    </Compile>
    <Compile Include="Wizard pages\Add backup\Strings\CleanupSettings.Designer.cs">
      <AutoGen>True</AutoGen>
      <DesignTime>True</DesignTime>
      <DependentUpon>CleanupSettings.resx</DependentUpon>
    </Compile>
    <Compile Include="Wizard pages\Add backup\Strings\PasswordSettings.Designer.cs">
      <AutoGen>True</AutoGen>
      <DesignTime>True</DesignTime>
      <DependentUpon>PasswordSettings.resx</DependentUpon>
    </Compile>
    <Compile Include="Wizard pages\Add backup\Strings\SelectFiles.Designer.cs">
      <AutoGen>True</AutoGen>
      <DesignTime>True</DesignTime>
      <DependentUpon>SelectFiles.resx</DependentUpon>
    </Compile>
    <Compile Include="Wizard pages\Add backup\Strings\SelectName.Designer.cs">
      <AutoGen>True</AutoGen>
      <DesignTime>True</DesignTime>
      <DependentUpon>SelectName.resx</DependentUpon>
    </Compile>
    <Compile Include="Wizard pages\Add backup\Strings\SelectWhen.Designer.cs">
      <AutoGen>True</AutoGen>
      <DesignTime>True</DesignTime>
      <DependentUpon>SelectWhen.resx</DependentUpon>
    </Compile>
    <Compile Include="Wizard pages\Add backup\Strings\SettingOverrides.Designer.cs">
      <AutoGen>True</AutoGen>
      <DesignTime>True</DesignTime>
      <DependentUpon>SettingOverrides.resx</DependentUpon>
    </Compile>
    <Compile Include="Wizard pages\Add backup\Strings\ThrottleOptions.Designer.cs">
      <AutoGen>True</AutoGen>
      <DesignTime>True</DesignTime>
      <DependentUpon>ThrottleOptions.resx</DependentUpon>
    </Compile>
    <Compile Include="Wizard pages\Backends\RawContainer.cs">
      <SubType>UserControl</SubType>
    </Compile>
    <Compile Include="Wizard pages\Backends\RawContainer.Designer.cs">
      <DependentUpon>RawContainer.cs</DependentUpon>
    </Compile>
    <Compile Include="Wizard pages\GUIContainer.cs">
      <SubType>UserControl</SubType>
    </Compile>
    <Compile Include="Wizard pages\GUIContainer.Designer.cs">
      <DependentUpon>GUIContainer.cs</DependentUpon>
    </Compile>
    <Compile Include="Wizard pages\GridContainer.cs">
      <SubType>UserControl</SubType>
    </Compile>
    <Compile Include="Wizard pages\GridContainer.Designer.cs">
      <DependentUpon>GridContainer.cs</DependentUpon>
    </Compile>
    <Compile Include="HelperControls\CommandLineOptionGrid.cs">
      <SubType>UserControl</SubType>
    </Compile>
    <Compile Include="HelperControls\CommandLineOptionGrid.Designer.cs">
      <DependentUpon>CommandLineOptionGrid.cs</DependentUpon>
    </Compile>
    <Compile Include="Wizard pages\Delete backup\Strings\DeleteFinished.Designer.cs">
      <AutoGen>True</AutoGen>
      <DesignTime>True</DesignTime>
      <DependentUpon>DeleteFinished.resx</DependentUpon>
    </Compile>
    <Compile Include="Wizard pages\RestoreSetup\FinishedRestoreSetup.cs">
      <SubType>UserControl</SubType>
    </Compile>
    <Compile Include="Wizard pages\RestoreSetup\FinishedRestoreSetup.Designer.cs">
      <DependentUpon>FinishedRestoreSetup.cs</DependentUpon>
    </Compile>
    <Compile Include="Wizard pages\Add backup\CleanupSettings.cs">
      <SubType>UserControl</SubType>
    </Compile>
    <Compile Include="Wizard pages\Add backup\CleanupSettings.Designer.cs">
      <DependentUpon>CleanupSettings.cs</DependentUpon>
    </Compile>
    <Compile Include="Wizard pages\Add backup\PasswordSettings.cs">
      <SubType>UserControl</SubType>
    </Compile>
    <Compile Include="Wizard pages\Add backup\PasswordSettings.Designer.cs">
      <DependentUpon>PasswordSettings.cs</DependentUpon>
    </Compile>
    <Compile Include="Wizard pages\Add backup\SelectFiles.cs">
      <SubType>UserControl</SubType>
    </Compile>
    <Compile Include="Wizard pages\Add backup\SelectFiles.Designer.cs">
      <DependentUpon>SelectFiles.cs</DependentUpon>
    </Compile>
    <Compile Include="Wizard pages\Add backup\SelectName.cs">
      <SubType>UserControl</SubType>
    </Compile>
    <Compile Include="Wizard pages\Add backup\SelectName.Designer.cs">
      <DependentUpon>SelectName.cs</DependentUpon>
    </Compile>
    <Compile Include="Wizard pages\Add backup\SelectWhen.cs">
      <SubType>UserControl</SubType>
    </Compile>
    <Compile Include="Wizard pages\Add backup\SelectWhen.Designer.cs">
      <DependentUpon>SelectWhen.cs</DependentUpon>
    </Compile>
    <Compile Include="Wizard pages\Add backup\ThrottleOptions.cs">
      <SubType>UserControl</SubType>
    </Compile>
    <Compile Include="Wizard pages\Add backup\ThrottleOptions.Designer.cs">
      <DependentUpon>ThrottleOptions.cs</DependentUpon>
    </Compile>
    <Compile Include="Wizard pages\Delete backup\DeleteFinished.cs">
      <SubType>UserControl</SubType>
    </Compile>
    <Compile Include="Wizard pages\Delete backup\DeleteFinished.Designer.cs">
      <DependentUpon>DeleteFinished.cs</DependentUpon>
    </Compile>
    <Compile Include="Wizard pages\FirstLaunch.cs">
      <SubType>UserControl</SubType>
    </Compile>
    <Compile Include="Wizard pages\FirstLaunch.Designer.cs">
      <DependentUpon>FirstLaunch.cs</DependentUpon>
    </Compile>
    <Compile Include="Wizard pages\MainPage.cs">
      <SubType>UserControl</SubType>
    </Compile>
    <Compile Include="Wizard pages\MainPage.Designer.cs">
      <DependentUpon>MainPage.cs</DependentUpon>
    </Compile>
    <Compile Include="Wizard pages\RestoreSetup\Strings\FinishedRestoreSetup.Designer.cs">
      <AutoGen>True</AutoGen>
      <DesignTime>True</DesignTime>
      <DependentUpon>FinishedRestoreSetup.resx</DependentUpon>
    </Compile>
    <Compile Include="Wizard pages\Restore\FinishedRestore.cs">
      <SubType>UserControl</SubType>
    </Compile>
    <Compile Include="Wizard pages\Restore\FinishedRestore.Designer.cs">
      <DependentUpon>FinishedRestore.cs</DependentUpon>
    </Compile>
    <Compile Include="Wizard pages\Restore\SelectBackupVersion.cs">
      <SubType>UserControl</SubType>
    </Compile>
    <Compile Include="Wizard pages\Restore\SelectBackupVersion.Designer.cs">
      <DependentUpon>SelectBackupVersion.cs</DependentUpon>
    </Compile>
    <Compile Include="Wizard pages\Restore\Strings\FinishedRestore.Designer.cs">
      <AutoGen>True</AutoGen>
      <DesignTime>True</DesignTime>
      <DependentUpon>FinishedRestore.resx</DependentUpon>
    </Compile>
    <Compile Include="Wizard pages\Restore\Strings\SelectBackupVersion.Designer.cs">
      <AutoGen>True</AutoGen>
      <DesignTime>True</DesignTime>
      <DependentUpon>SelectBackupVersion.resx</DependentUpon>
    </Compile>
    <Compile Include="Wizard pages\Restore\Strings\TargetFolder.Designer.cs">
      <AutoGen>True</AutoGen>
      <DesignTime>True</DesignTime>
      <DependentUpon>TargetFolder.resx</DependentUpon>
    </Compile>
    <Compile Include="Wizard pages\Restore\TargetFolder.cs">
      <SubType>UserControl</SubType>
    </Compile>
    <Compile Include="Wizard pages\Restore\TargetFolder.Designer.cs">
      <DependentUpon>TargetFolder.cs</DependentUpon>
    </Compile>
    <Compile Include="Wizard pages\RunNow\RunNowFinished.cs">
      <SubType>UserControl</SubType>
    </Compile>
    <Compile Include="Wizard pages\RunNow\RunNowFinished.Designer.cs">
      <DependentUpon>RunNowFinished.cs</DependentUpon>
    </Compile>
    <Compile Include="Wizard pages\RunNow\Strings\RunNowFinished.Designer.cs">
      <AutoGen>True</AutoGen>
      <DesignTime>True</DesignTime>
      <DependentUpon>RunNowFinished.resx</DependentUpon>
    </Compile>
    <Compile Include="Wizard pages\SelectBackend.cs">
      <SubType>UserControl</SubType>
    </Compile>
    <Compile Include="Wizard pages\SelectBackend.Designer.cs">
      <DependentUpon>SelectBackend.cs</DependentUpon>
    </Compile>
    <Compile Include="Wizard pages\SelectBackup.cs">
      <SubType>UserControl</SubType>
    </Compile>
    <Compile Include="Wizard pages\SelectBackup.Designer.cs">
      <DependentUpon>SelectBackup.cs</DependentUpon>
    </Compile>
    <Compile Include="HelperControls\Strings\CommandLineOptionsGrid.Designer.cs">
      <AutoGen>True</AutoGen>
      <DesignTime>True</DesignTime>
      <DependentUpon>CommandLineOptionsGrid.resx</DependentUpon>
    </Compile>
    <Compile Include="Wizard pages\Strings\FirstLaunch.Designer.cs">
      <AutoGen>True</AutoGen>
      <DesignTime>True</DesignTime>
      <DependentUpon>FirstLaunch.resx</DependentUpon>
    </Compile>
    <Compile Include="Wizard pages\Strings\MainPage.Designer.cs">
      <AutoGen>True</AutoGen>
      <DesignTime>True</DesignTime>
      <DependentUpon>MainPage.resx</DependentUpon>
    </Compile>
    <Compile Include="Wizard pages\Strings\SelectBackend.Designer.cs">
      <AutoGen>True</AutoGen>
      <DesignTime>True</DesignTime>
      <DependentUpon>SelectBackend.resx</DependentUpon>
    </Compile>
    <Compile Include="Wizard pages\Strings\SelectBackup.Designer.cs">
      <AutoGen>True</AutoGen>
      <DesignTime>True</DesignTime>
      <DependentUpon>SelectBackup.resx</DependentUpon>
    </Compile>
    <Compile Include="Strings\WizardHandler.Designer.cs">
      <AutoGen>True</AutoGen>
      <DesignTime>True</DesignTime>
      <DependentUpon>WizardHandler.resx</DependentUpon>
    </Compile>
    <Compile Include="Wizard pages\WizardSettingsWrapper.cs" />
    <Compile Include="WizardHandler.cs" />
  </ItemGroup>
  <ItemGroup>
    <ProjectReference Include="..\..\WizardForm\WizardForm.csproj">
      <Project>{F2854848-BF78-4A6D-9A2A-2AE2AFB70DF1}</Project>
      <Name>WizardForm</Name>
    </ProjectReference>
    <ProjectReference Include="..\CommandLine\BackendTester\Duplicati.CommandLine.BackendTester.csproj">
      <Project>{E7280DCA-7776-4A73-B9B5-41FD77FC8799}</Project>
      <Name>Duplicati.CommandLine.BackendTester</Name>
    </ProjectReference>
    <ProjectReference Include="..\CommandLine\Decrypter\Duplicati.CommandLine.Decrypter.csproj">
      <Project>{E2AF781D-D1E1-4512-BF2C-D6DA8D0F797F}</Project>
      <Name>Duplicati.CommandLine.Decrypter</Name>
    </ProjectReference>
    <ProjectReference Include="..\CommandLine\Duplicati.CommandLine.csproj">
      <Project>{81765A64-3661-4E3E-B850-2F6F87A51F74}</Project>
      <Name>Duplicati.CommandLine</Name>
    </ProjectReference>
    <ProjectReference Include="..\Library\Backend\CloudFiles\Duplicati.Library.Backend.CloudFiles.csproj">
      <Project>{1BFAE226-8364-4086-825C-BB83F6F3EE4C}</Project>
      <Name>Duplicati.Library.Backend.CloudFiles</Name>
    </ProjectReference>
    <ProjectReference Include="..\Library\Backend\File\Duplicati.Library.Backend.File.csproj">
      <Project>{FC9B7611-836F-4127-8B44-A7C31F506807}</Project>
      <Name>Duplicati.Library.Backend.File</Name>
    </ProjectReference>
    <ProjectReference Include="..\Library\Backend\FTP\Duplicati.Library.Backend.FTP.csproj">
      <Project>{F61679A9-E5DE-468A-B5A4-05F92D0143D2}</Project>
      <Name>Duplicati.Library.Backend.FTP</Name>
    </ProjectReference>
    <ProjectReference Include="..\Library\Backend\GoogleDocs\Duplicati.Library.Backend.GoogleDocs.csproj">
      <Project>{42C91180-11EB-4590-82EA-80FE9D4DEBEC}</Project>
      <Name>Duplicati.Library.Backend.GoogleDocs</Name>
    </ProjectReference>
    <ProjectReference Include="..\Library\Backend\S3\Duplicati.Library.Backend.S3.csproj">
      <Project>{C03F6DFD-805A-4BE0-9338-64870ADDB4A2}</Project>
      <Name>Duplicati.Library.Backend.S3</Name>
    </ProjectReference>
    <ProjectReference Include="..\Library\Backend\SSHv2\Duplicati.Library.Backend.SSHv2.csproj">
      <Project>{FF2BF37C-E502-4C98-BEA0-701671DDFA08}</Project>
      <Name>Duplicati.Library.Backend.SSHv2</Name>
    </ProjectReference>
    <ProjectReference Include="..\Library\Backend\SkyDrive\Duplicati.Library.Backend.SkyDrive.csproj">
      <Project>{CCD76347-7DC7-4B42-B7E1-E500E624CAC3}</Project>
      <Name>Duplicati.Library.Backend.SkyDrive</Name>
    </ProjectReference>
    <ProjectReference Include="..\Library\Backend\TahoeLAFS\Duplicati.Library.Backend.TahoeLAFS.csproj">
      <Project>{C0270709-2A40-43B5-8CF1-69581B9FA2A1}</Project>
      <Name>Duplicati.Library.Backend.TahoeLAFS</Name>
    </ProjectReference>
    <ProjectReference Include="..\Library\Backend\WEBDAV\Duplicati.Library.Backend.WEBDAV.csproj">
      <Project>{BAE27510-8B5D-44B2-B33E-372A98908041}</Project>
      <Name>Duplicati.Library.Backend.WEBDAV</Name>
    </ProjectReference>
    <ProjectReference Include="..\Library\Compression\Duplicati.Library.Compression.csproj">
      <Project>{19ECCE09-B5EB-406C-8C57-BAC66997D469}</Project>
      <Name>Duplicati.Library.Compression</Name>
    </ProjectReference>
    <ProjectReference Include="..\Library\Utility\Duplicati.Library.Utility.csproj">
      <Project>{DE3E5D4C-51AB-4E5E-BEE8-E636CEBFBA65}</Project>
      <Name>Duplicati.Library.Utility</Name>
    </ProjectReference>
    <ProjectReference Include="..\Library\DynamicLoader\Duplicati.Library.DynamicLoader.csproj">
      <Project>{0CA86ECF-5BEC-4909-B4F6-110A03B30B92}</Project>
      <Name>Duplicati.Library.DynamicLoader</Name>
    </ProjectReference>
    <ProjectReference Include="..\Library\Encryption\Duplicati.Library.Encryption.csproj">
      <Project>{94484FDB-2EFA-4CF0-9BE6-A561157B4F87}</Project>
      <Name>Duplicati.Library.Encryption</Name>
    </ProjectReference>
    <ProjectReference Include="..\Library\Interface\Duplicati.Library.Interface.csproj">
      <Project>{C5899F45-B0FF-483C-9D38-24A9FCAAB237}</Project>
      <Name>Duplicati.Library.Interface</Name>
    </ProjectReference>
    <ProjectReference Include="..\Library\Logging\Duplicati.Library.Logging.csproj">
      <Project>{D10A5FC0-11B4-4E70-86AA-8AEA52BD9798}</Project>
      <Name>Duplicati.Library.Logging</Name>
    </ProjectReference>
    <ProjectReference Include="..\Library\Main\Duplicati.Library.Main.csproj">
      <Project>{10D2D1B7-C664-41D8-9B3A-00040C3D421B}</Project>
      <Name>Duplicati.Library.Main</Name>
    </ProjectReference>
    <ProjectReference Include="..\Library\Modules\Builtin\Duplicati.Library.Modules.Builtin.csproj">
      <Project>{52826615-7964-47FE-B4B3-1B2DBDF605B9}</Project>
      <Name>Duplicati.Library.Modules.Builtin</Name>
    </ProjectReference>
    <ProjectReference Include="..\Library\Snapshots\Duplicati.Library.Snapshots.csproj">
      <Project>{D63E53E4-A458-4C2F-914D-92F715F58ACE}</Project>
      <Name>Duplicati.Library.Snapshots</Name>
    </ProjectReference>
    <ProjectReference Include="..\License\Duplicati.License.csproj">
      <Project>{4D012CB1-4B92-47F4-89B7-BF80A73A2E99}</Project>
      <Name>Duplicati.License</Name>
    </ProjectReference>
    <ProjectReference Include="..\Server\Duplicati.Server.csproj">
      <Project>{19E661D2-C5DA-4F35-B3EE-7586E5734B5F}</Project>
      <Name>Duplicati.Server</Name>
    </ProjectReference>
    <ProjectReference Include="..\Server\Duplicati.Server.Serialization\Duplicati.Server.Serialization.csproj">
      <Project>{33FD1D24-C28F-4C71-933F-98F1586EA76C}</Project>
      <Name>Duplicati.Server.Serialization</Name>
    </ProjectReference>
    <ProjectReference Include="..\Winforms\Controls\Duplicati.Winforms.Controls.csproj">
      <Project>{7886BA79-A38A-4288-8B8A-9F29D0E15AC0}</Project>
      <Name>Duplicati.Winforms.Controls</Name>
    </ProjectReference>
    <ProjectReference Include="Datamodel\Datamodel.csproj">
      <Project>{B60D0993-B0C5-457A-90D9-DB6EEB33CE47}</Project>
      <Name>Datamodel</Name>
    </ProjectReference>
    <ProjectReference Include="..\CommandLine\BackendTool\Duplicati.CommandLine.BackendTool.csproj">
      <Project>{2AF960C0-357D-4D44-A3D5-8B6E89DB0F11}</Project>
      <Name>Duplicati.CommandLine.BackendTool</Name>
    </ProjectReference>
  </ItemGroup>
  <ItemGroup>
    <EmbeddedResource Include="ApplicationSetup.resx">
      <SubType>Designer</SubType>
      <DependentUpon>ApplicationSetup.cs</DependentUpon>
    </EmbeddedResource>
    <EmbeddedResource Include="HelperControls\BackupFileList.resx">
      <SubType>Designer</SubType>
      <DependentUpon>BackupFileList.cs</DependentUpon>
    </EmbeddedResource>
    <EmbeddedResource Include="HelperControls\BackupItems.resx">
      <SubType>Designer</SubType>
      <DependentUpon>BackupItems.cs</DependentUpon>
    </EmbeddedResource>
    <EmbeddedResource Include="HelperControls\BackupTreeView.resx">
      <SubType>Designer</SubType>
      <DependentUpon>BackupTreeView.cs</DependentUpon>
    </EmbeddedResource>
    <EmbeddedResource Include="HelperControls\DurationEditor.resx">
      <SubType>Designer</SubType>
      <DependentUpon>DurationEditor.cs</DependentUpon>
    </EmbeddedResource>
    <EmbeddedResource Include="HelperControls\FilterEditor.resx">
      <SubType>Designer</SubType>
      <DependentUpon>FilterEditor.cs</DependentUpon>
    </EmbeddedResource>
    <EmbeddedResource Include="HelperControls\WaitForOperation.resx">
      <SubType>Designer</SubType>
      <DependentUpon>WaitForOperation.cs</DependentUpon>
    </EmbeddedResource>
    <EmbeddedResource Include="LogViewer.resx">
      <SubType>Designer</SubType>
      <DependentUpon>LogViewer.cs</DependentUpon>
    </EmbeddedResource>
    <EmbeddedResource Include="RestoreBackup.resx">
      <SubType>Designer</SubType>
      <DependentUpon>RestoreBackup.cs</DependentUpon>
    </EmbeddedResource>
    <EmbeddedResource Include="ServiceStatus.resx">
      <SubType>Designer</SubType>
      <DependentUpon>ServiceStatus.cs</DependentUpon>
    </EmbeddedResource>
    <EmbeddedResource Include="Wizard pages\Add backup\AdvancedOptions.resx">
      <SubType>Designer</SubType>
      <DependentUpon>AdvancedOptions.cs</DependentUpon>
    </EmbeddedResource>
    <EmbeddedResource Include="HelperControls\FilterDialog.resx">
      <SubType>Designer</SubType>
      <DependentUpon>FilterDialog.cs</DependentUpon>
    </EmbeddedResource>
    <EmbeddedResource Include="Wizard pages\Add backup\EditFilters.resx">
      <SubType>Designer</SubType>
      <DependentUpon>EditFilters.cs</DependentUpon>
    </EmbeddedResource>
    <EmbeddedResource Include="Wizard pages\Add backup\FinishedAdd.resx">
      <SubType>Designer</SubType>
      <DependentUpon>FinishedAdd.cs</DependentUpon>
    </EmbeddedResource>
    <EmbeddedResource Include="Wizard pages\Add backup\CleanupSettings.resx">
      <SubType>Designer</SubType>
      <DependentUpon>CleanupSettings.cs</DependentUpon>
    </EmbeddedResource>
    <EmbeddedResource Include="Wizard pages\Add backup\PasswordSettings.resx">
      <SubType>Designer</SubType>
      <DependentUpon>PasswordSettings.cs</DependentUpon>
    </EmbeddedResource>
    <EmbeddedResource Include="Wizard pages\Add backup\SelectFiles.resx">
      <SubType>Designer</SubType>
      <DependentUpon>SelectFiles.cs</DependentUpon>
    </EmbeddedResource>
    <EmbeddedResource Include="Wizard pages\Add backup\SelectName.resx">
      <SubType>Designer</SubType>
      <DependentUpon>SelectName.cs</DependentUpon>
    </EmbeddedResource>
    <EmbeddedResource Include="Wizard pages\Add backup\SelectWhen.resx">
      <SubType>Designer</SubType>
      <DependentUpon>SelectWhen.cs</DependentUpon>
    </EmbeddedResource>
    <EmbeddedResource Include="Wizard pages\Add backup\ThrottleOptions.resx">
      <SubType>Designer</SubType>
      <DependentUpon>ThrottleOptions.cs</DependentUpon>
    </EmbeddedResource>
    <EmbeddedResource Include="Wizard pages\Delete backup\DeleteFinished.resx">
      <SubType>Designer</SubType>
      <DependentUpon>DeleteFinished.cs</DependentUpon>
    </EmbeddedResource>
    <EmbeddedResource Include="Wizard pages\FirstLaunch.resx">
      <SubType>Designer</SubType>
      <DependentUpon>FirstLaunch.cs</DependentUpon>
    </EmbeddedResource>
    <EmbeddedResource Include="Wizard pages\MainPage.resx">
      <SubType>Designer</SubType>
      <DependentUpon>MainPage.cs</DependentUpon>
    </EmbeddedResource>
    <EmbeddedResource Include="Wizard pages\RestoreSetup\FinishedRestoreSetup.resx">
      <DependentUpon>FinishedRestoreSetup.cs</DependentUpon>
      <SubType>Designer</SubType>
    </EmbeddedResource>
    <EmbeddedResource Include="Wizard pages\Restore\FinishedRestore.resx">
      <SubType>Designer</SubType>
      <DependentUpon>FinishedRestore.cs</DependentUpon>
    </EmbeddedResource>
    <EmbeddedResource Include="Wizard pages\Restore\SelectBackupVersion.resx">
      <SubType>Designer</SubType>
      <DependentUpon>SelectBackupVersion.cs</DependentUpon>
    </EmbeddedResource>
    <EmbeddedResource Include="Wizard pages\Restore\TargetFolder.resx">
      <SubType>Designer</SubType>
      <DependentUpon>TargetFolder.cs</DependentUpon>
    </EmbeddedResource>
    <EmbeddedResource Include="Wizard pages\RunNow\RunNowFinished.resx">
      <SubType>Designer</SubType>
      <DependentUpon>RunNowFinished.cs</DependentUpon>
    </EmbeddedResource>
    <EmbeddedResource Include="Wizard pages\SelectBackend.resx">
      <SubType>Designer</SubType>
      <DependentUpon>SelectBackend.cs</DependentUpon>
    </EmbeddedResource>
    <EmbeddedResource Include="Wizard pages\SelectBackup.resx">
      <SubType>Designer</SubType>
      <DependentUpon>SelectBackup.cs</DependentUpon>
    </EmbeddedResource>
    <EmbeddedResource Include="Backup defaults.xml" />
    <EmbeddedResource Include="TrayUnknown.ico" />
  </ItemGroup>
  <ItemGroup>
    <None Include="Resources\TrayWorking.ico" />
  </ItemGroup>
  <ItemGroup>
    <None Include="Resources\TrayNormal.ico" />
  </ItemGroup>
  <ItemGroup>
    <None Include="Resources\Duplicati.png" />
  </ItemGroup>
  <ItemGroup>
    <None Include="Resources\SmallLogo.png" />
  </ItemGroup>
  <ItemGroup>
    <None Include="Resources\Status Working.png" />
  </ItemGroup>
  <ItemGroup>
    <None Include="Resources\Status OK.png" />
  </ItemGroup>
  <ItemGroup>
    <None Include="Resources\WarningStatusIcon.png" />
  </ItemGroup>
  <ItemGroup>
    <None Include="Resources\ErrorStatusIcon.png" />
  </ItemGroup>
  <ItemGroup>
    <None Include="Resources\OKStatusIcon.png" />
  </ItemGroup>
  <ItemGroup>
    <None Include="Resources\SettingsMenuIcon.png" />
  </ItemGroup>
  <ItemGroup>
    <None Include="Resources\CloseMenuIcon.png" />
  </ItemGroup>
  <ItemGroup>
    <None Include="Resources\SetupMenuIcon.png" />
  </ItemGroup>
  <ItemGroup>
    <None Include="Resources\StatusMenuIcon.png" />
  </ItemGroup>
  <ItemGroup>
    <EmbeddedResource Include="HelperControls\BandwidthLimit.resx">
      <DependentUpon>BandwidthLimit.cs</DependentUpon>
    </EmbeddedResource>
    <EmbeddedResource Include="HelperControls\SizeSelector.resx">
      <DependentUpon>SizeSelector.cs</DependentUpon>
    </EmbeddedResource>
    <EmbeddedResource Include="HelperControls\Strings\BackupItems.resx">
      <SubType>Designer</SubType>
      <Generator>ResXFileCodeGenerator</Generator>
      <LastGenOutput>BackupItems.Designer.cs</LastGenOutput>
    </EmbeddedResource>
    <EmbeddedResource Include="HelperControls\Strings\BackupTreeView.resx">
      <SubType>Designer</SubType>
      <Generator>ResXFileCodeGenerator</Generator>
      <LastGenOutput>BackupTreeView.Designer.cs</LastGenOutput>
    </EmbeddedResource>
    <EmbeddedResource Include="HelperControls\Strings\DurationEditor.resx">
      <SubType>Designer</SubType>
      <Generator>ResXFileCodeGenerator</Generator>
      <LastGenOutput>DurationEditor.Designer.cs</LastGenOutput>
    </EmbeddedResource>
    <EmbeddedResource Include="HelperControls\Strings\FilterDialog.resx">
      <SubType>Designer</SubType>
      <Generator>ResXFileCodeGenerator</Generator>
      <LastGenOutput>FilterDialog.Designer.cs</LastGenOutput>
    </EmbeddedResource>
    <EmbeddedResource Include="HelperControls\Strings\SizeSelector.resx">
      <Generator>ResXFileCodeGenerator</Generator>
      <LastGenOutput>SizeSelector.Designer.cs</LastGenOutput>
    </EmbeddedResource>
    <EmbeddedResource Include="HelperControls\ThreadPriorityPicker.resx">
      <DependentUpon>ThreadPriorityPicker.cs</DependentUpon>
    </EmbeddedResource>
    <EmbeddedResource Include="MainForm.resx">
      <DependentUpon>MainForm.cs</DependentUpon>
    </EmbeddedResource>
    <EmbeddedResource Include="Strings\ApplicationSetup.resx">
      <SubType>Designer</SubType>
      <Generator>ResXFileCodeGenerator</Generator>
      <LastGenOutput>ApplicationSetup.Designer.cs</LastGenOutput>
    </EmbeddedResource>
    <EmbeddedResource Include="Strings\Common.resx">
      <SubType>Designer</SubType>
      <Generator>ResXFileCodeGenerator</Generator>
      <LastGenOutput>Common.Designer.cs</LastGenOutput>
    </EmbeddedResource>
    <EmbeddedResource Include="ListBackupFiles.resx">
      <SubType>Designer</SubType>
      <DependentUpon>ListBackupFiles.cs</DependentUpon>
    </EmbeddedResource>
    <EmbeddedResource Include="Strings\ListBackupFiles.resx">
      <SubType>Designer</SubType>
      <Generator>ResXFileCodeGenerator</Generator>
      <LastGenOutput>ListBackupFiles.Designer.cs</LastGenOutput>
    </EmbeddedResource>
    <EmbeddedResource Include="Strings\MainForm.resx">
      <Generator>ResXFileCodeGenerator</Generator>
      <LastGenOutput>MainForm.Designer.cs</LastGenOutput>
    </EmbeddedResource>
    <EmbeddedResource Include="Strings\Program.resx">
      <SubType>Designer</SubType>
      <Generator>ResXFileCodeGenerator</Generator>
      <LastGenOutput>Program.Designer.cs</LastGenOutput>
    </EmbeddedResource>
    <EmbeddedResource Include="Strings\ServiceStatus.resx">
      <SubType>Designer</SubType>
      <Generator>ResXFileCodeGenerator</Generator>
      <LastGenOutput>ServiceStatus.Designer.cs</LastGenOutput>
    </EmbeddedResource>
    <EmbeddedResource Include="ThrottleControl.resx">
      <DependentUpon>ThrottleControl.cs</DependentUpon>
    </EmbeddedResource>
    <EmbeddedResource Include="Wizard pages\Add backup\SettingOverrides.resx">
      <SubType>Designer</SubType>
      <DependentUpon>SettingOverrides.cs</DependentUpon>
    </EmbeddedResource>
    <EmbeddedResource Include="Wizard pages\Add backup\Strings\AdvancedOptions.resx">
      <SubType>Designer</SubType>
      <Generator>ResXFileCodeGenerator</Generator>
      <LastGenOutput>AdvancedOptions.Designer.cs</LastGenOutput>
    </EmbeddedResource>
    <EmbeddedResource Include="Wizard pages\Add backup\Strings\EditFilters.resx">
      <SubType>Designer</SubType>
      <Generator>ResXFileCodeGenerator</Generator>
      <LastGenOutput>EditFilters.Designer.cs</LastGenOutput>
    </EmbeddedResource>
    <EmbeddedResource Include="Wizard pages\Add backup\Strings\FinishedAdd.resx">
      <SubType>Designer</SubType>
      <Generator>ResXFileCodeGenerator</Generator>
      <LastGenOutput>FinishedAdd.Designer.cs</LastGenOutput>
    </EmbeddedResource>
    <EmbeddedResource Include="Wizard pages\Add backup\Strings\CleanupSettings.resx">
      <SubType>Designer</SubType>
      <Generator>ResXFileCodeGenerator</Generator>
      <LastGenOutput>CleanupSettings.Designer.cs</LastGenOutput>
    </EmbeddedResource>
    <EmbeddedResource Include="Wizard pages\Add backup\Strings\PasswordSettings.resx">
      <SubType>Designer</SubType>
      <Generator>ResXFileCodeGenerator</Generator>
      <LastGenOutput>PasswordSettings.Designer.cs</LastGenOutput>
    </EmbeddedResource>
    <EmbeddedResource Include="Wizard pages\Add backup\Strings\SelectFiles.resx">
      <SubType>Designer</SubType>
      <Generator>ResXFileCodeGenerator</Generator>
      <LastGenOutput>SelectFiles.Designer.cs</LastGenOutput>
    </EmbeddedResource>
    <EmbeddedResource Include="Wizard pages\Add backup\Strings\SelectName.resx">
      <SubType>Designer</SubType>
      <Generator>ResXFileCodeGenerator</Generator>
      <LastGenOutput>SelectName.Designer.cs</LastGenOutput>
    </EmbeddedResource>
    <EmbeddedResource Include="Wizard pages\Add backup\Strings\SelectWhen.resx">
      <SubType>Designer</SubType>
      <Generator>ResXFileCodeGenerator</Generator>
      <LastGenOutput>SelectWhen.Designer.cs</LastGenOutput>
    </EmbeddedResource>
    <EmbeddedResource Include="Wizard pages\Add backup\Strings\SettingOverrides.resx">
      <SubType>Designer</SubType>
      <Generator>ResXFileCodeGenerator</Generator>
      <LastGenOutput>SettingOverrides.Designer.cs</LastGenOutput>
    </EmbeddedResource>
    <EmbeddedResource Include="Wizard pages\Add backup\Strings\ThrottleOptions.resx">
      <SubType>Designer</SubType>
      <Generator>ResXFileCodeGenerator</Generator>
      <LastGenOutput>ThrottleOptions.Designer.cs</LastGenOutput>
    </EmbeddedResource>
    <EmbeddedResource Include="Wizard pages\GUIContainer.resx">
      <DependentUpon>GUIContainer.cs</DependentUpon>
    </EmbeddedResource>
    <EmbeddedResource Include="Wizard pages\GridContainer.resx">
      <DependentUpon>GridContainer.cs</DependentUpon>
    </EmbeddedResource>
    <EmbeddedResource Include="HelperControls\CommandLineOptionGrid.resx">
      <DependentUpon>CommandLineOptionGrid.cs</DependentUpon>
    </EmbeddedResource>
    <EmbeddedResource Include="Wizard pages\Delete backup\Strings\DeleteFinished.resx">
      <SubType>Designer</SubType>
      <Generator>ResXFileCodeGenerator</Generator>
      <LastGenOutput>DeleteFinished.Designer.cs</LastGenOutput>
    </EmbeddedResource>
    <EmbeddedResource Include="Wizard pages\RestoreSetup\Strings\FinishedRestoreSetup.resx">
      <SubType>Designer</SubType>
      <Generator>ResXFileCodeGenerator</Generator>
      <LastGenOutput>FinishedRestoreSetup.Designer.cs</LastGenOutput>
    </EmbeddedResource>
    <EmbeddedResource Include="Wizard pages\Restore\Strings\FinishedRestore.resx">
      <SubType>Designer</SubType>
      <Generator>ResXFileCodeGenerator</Generator>
      <LastGenOutput>FinishedRestore.Designer.cs</LastGenOutput>
    </EmbeddedResource>
    <EmbeddedResource Include="Wizard pages\Restore\Strings\SelectBackupVersion.resx">
      <SubType>Designer</SubType>
      <Generator>ResXFileCodeGenerator</Generator>
      <LastGenOutput>SelectBackupVersion.Designer.cs</LastGenOutput>
    </EmbeddedResource>
    <EmbeddedResource Include="Wizard pages\Restore\Strings\TargetFolder.resx">
      <SubType>Designer</SubType>
      <Generator>ResXFileCodeGenerator</Generator>
      <LastGenOutput>TargetFolder.Designer.cs</LastGenOutput>
    </EmbeddedResource>
    <EmbeddedResource Include="Wizard pages\RunNow\Strings\RunNowFinished.resx">
      <SubType>Designer</SubType>
      <Generator>ResXFileCodeGenerator</Generator>
      <LastGenOutput>RunNowFinished.Designer.cs</LastGenOutput>
    </EmbeddedResource>
    <EmbeddedResource Include="HelperControls\Strings\CommandLineOptionsGrid.resx">
      <Generator>ResXFileCodeGenerator</Generator>
      <LastGenOutput>CommandLineOptionsGrid.Designer.cs</LastGenOutput>
    </EmbeddedResource>
    <EmbeddedResource Include="Wizard pages\Strings\FirstLaunch.resx">
      <SubType>Designer</SubType>
      <Generator>ResXFileCodeGenerator</Generator>
      <LastGenOutput>FirstLaunch.Designer.cs</LastGenOutput>
    </EmbeddedResource>
    <EmbeddedResource Include="Wizard pages\Strings\MainPage.resx">
      <SubType>Designer</SubType>
      <Generator>ResXFileCodeGenerator</Generator>
      <LastGenOutput>MainPage.Designer.cs</LastGenOutput>
    </EmbeddedResource>
    <EmbeddedResource Include="Wizard pages\Strings\SelectBackend.resx">
      <SubType>Designer</SubType>
      <Generator>ResXFileCodeGenerator</Generator>
      <LastGenOutput>SelectBackend.Designer.cs</LastGenOutput>
    </EmbeddedResource>
    <EmbeddedResource Include="Wizard pages\Strings\SelectBackup.resx">
      <SubType>Designer</SubType>
      <Generator>ResXFileCodeGenerator</Generator>
      <LastGenOutput>SelectBackup.Designer.cs</LastGenOutput>
    </EmbeddedResource>
    <EmbeddedResource Include="Strings\WizardHandler.resx">
      <Generator>ResXFileCodeGenerator</Generator>
      <LastGenOutput>WizardHandler.Designer.cs</LastGenOutput>
    </EmbeddedResource>
  </ItemGroup>
  <ItemGroup>
    <None Include="Resources\DeletedFolder.png" />
  </ItemGroup>
  <ItemGroup>
    <None Include="Resources\AddedFolder.png" />
  </ItemGroup>
  <ItemGroup>
    <None Include="Resources\AddedOrModifiedFile.png" />
  </ItemGroup>
  <ItemGroup>
    <None Include="Resources\ControlFile.png" />
  </ItemGroup>
  <ItemGroup>
    <None Include="Resources\FullBackup.png" />
  </ItemGroup>
  <ItemGroup>
    <None Include="Resources\PartialBackup.png" />
  </ItemGroup>
  <ItemGroup>
    <None Include="Resources\FolderOpen.png" />
  </ItemGroup>
  <ItemGroup>
    <None Include="Resources\DeletedFile.png" />
  </ItemGroup>
  <ItemGroup>
    <None Include="Resources\PartialStatusIcon.png" />
  </ItemGroup>
  <ItemGroup>
    <None Include="Resources\WizardMenuIcon.png" />
  </ItemGroup>
  <ItemGroup>
    <None Include="Resources\LogMenuIcon.png" />
  </ItemGroup>
  <ItemGroup>
    <None Include="Resources\ExamineMenuIcon.png" />
  </ItemGroup>
  <ItemGroup>
    <None Include="app.config" />
    <None Include="Resources\LogViewer.ico" />
  </ItemGroup>
  <ItemGroup>
    <EmbeddedResource Include="HelperControls\FolderPathEntry.resx">
      <DependentUpon>FolderPathEntry.cs</DependentUpon>
    </EmbeddedResource>
    <EmbeddedResource Include="HelperControls\Strings\BackupFileList.resx">
      <Generator>ResXFileCodeGenerator</Generator>
      <LastGenOutput>BackupFileList.Designer.cs</LastGenOutput>
    </EmbeddedResource>
    <EmbeddedResource Include="HelperControls\Strings\FilterEditor.resx">
      <Generator>ResXFileCodeGenerator</Generator>
      <LastGenOutput>FilterEditor.Designer.cs</LastGenOutput>
    </EmbeddedResource>
    <EmbeddedResource Include="HelperControls\Strings\WaitForOperation.resx">
      <Generator>ResXFileCodeGenerator</Generator>
      <LastGenOutput>WaitForOperation.Designer.cs</LastGenOutput>
    </EmbeddedResource>
    <EmbeddedResource Include="Strings\TrayIconWrapper.resx">
      <Generator>ResXFileCodeGenerator</Generator>
      <LastGenOutput>TrayIconWrapper.Designer.cs</LastGenOutput>
    </EmbeddedResource>
    <EmbeddedResource Include="Wizard pages\Backends\RawContainer.resx">
      <DependentUpon>RawContainer.cs</DependentUpon>
    </EmbeddedResource>
    <None Include="Resources\Play.png" />
    <None Include="Resources\Delay.png" />
    <None Include="Resources\Pause.png" />
    <None Include="Resources\TrayNormalPause.ico" />
    <None Include="Resources\TrayWorkingPause.ico" />
    <None Include="Resources\Status pause.png" />
    <None Include="Resources\Stop.png" />
    <None Include="Resources\Clock05.png" />
    <None Include="Resources\Clock15.png" />
    <None Include="Resources\Clock30.png" />
    <None Include="Resources\Clock60.png" />
    <None Include="Resources\Throttle.png" />
    <None Include="Resources\Throttle.ico" />
    <None Include="Resources\AddedFile.png" />
    <None Include="Resources\ModifiedFile.png" />
    <None Include="Resources\IncompleteFile.png" />
    <None Include="Resources\Trash.png" />
    <None Include="Resources\donate_button.gif" />
    <None Include="Resources\help.png" />
    <None Include="Resources\Wizard.png" />
    <None Include="Resources\TrayNormalError.ico" />
    <None Include="Resources\TrayNormalWarning.ico" />
    <None Include="Resources\InterruptedStatusIcon.ico" />
    <None Include="Resources\InterruptedStatusIcon.png" />
    <None Include="Resources\EmptyBackupStatusIcon.png" />
  </ItemGroup>
  <Import Project="$(MSBuildBinPath)\Microsoft.CSharp.targets" />
  <!-- To modify your build process, add your task inside one of the targets below and uncomment it. 
       Other similar extension points exist, see Microsoft.Common.targets.
  <Target Name="BeforeBuild">
  </Target>
  <Target Name="AfterBuild">
  </Target>
  -->
</Project><|MERGE_RESOLUTION|>--- conflicted
+++ resolved
@@ -1,1129 +1,1116 @@
-<?xml version="1.0" encoding="utf-8"?>
-<Project DefaultTargets="Build" xmlns="http://schemas.microsoft.com/developer/msbuild/2003" ToolsVersion="4.0">
-  <PropertyGroup>
-    <Configuration Condition=" '$(Configuration)' == '' ">Debug</Configuration>
-    <Platform Condition=" '$(Platform)' == '' ">AnyCPU</Platform>
-    <ProductVersion>9.0.30729</ProductVersion>
-    <SchemaVersion>2.0</SchemaVersion>
-    <ProjectGuid>{1470F75F-D364-4010-91D0-FD4DDA1C5159}</ProjectGuid>
-    <OutputType>WinExe</OutputType>
-    <AppDesignerFolder>Properties</AppDesignerFolder>
-    <RootNamespace>Duplicati.GUI</RootNamespace>
-    <AssemblyName>Duplicati</AssemblyName>
-    <ApplicationIcon>Duplicati.ico</ApplicationIcon>
-    <SignAssembly>True</SignAssembly>
-    <AssemblyOriginatorKeyFile>Duplicati.snk</AssemblyOriginatorKeyFile>
-    <FileUpgradeFlags>
-    </FileUpgradeFlags>
-    <OldToolsVersion>3.5</OldToolsVersion>
-    <UpgradeBackupLocation>
-    </UpgradeBackupLocation>
-  </PropertyGroup>
-  <PropertyGroup Condition=" '$(Configuration)|$(Platform)' == 'Debug|AnyCPU' ">
-    <DebugSymbols>True</DebugSymbols>
-    <DebugType>full</DebugType>
-    <Optimize>False</Optimize>
-    <OutputPath>bin\Debug\</OutputPath>
-    <DefineConstants>DEBUG;TRACE</DefineConstants>
-    <ErrorReport>prompt</ErrorReport>
-    <WarningLevel>4</WarningLevel>
-    <PlatformTarget>AnyCPU</PlatformTarget>
-  </PropertyGroup>
-  <PropertyGroup Condition=" '$(Configuration)|$(Platform)' == 'Release|AnyCPU' ">
-    <DebugType>pdbonly</DebugType>
-    <Optimize>True</Optimize>
-    <OutputPath>bin\Release\</OutputPath>
-    <DefineConstants>TRACE</DefineConstants>
-    <ErrorReport>prompt</ErrorReport>
-    <WarningLevel>4</WarningLevel>
-  </PropertyGroup>
-<<<<<<< HEAD
-  <PropertyGroup Condition=" '$(Configuration)|$(Platform)' == 'Debug|x86' ">
-    <DebugSymbols>True</DebugSymbols>
-    <OutputPath>bin\x86\Debug\</OutputPath>
-    <DefineConstants>DEBUG;TRACE</DefineConstants>
-    <DebugType>full</DebugType>
-    <PlatformTarget>x86</PlatformTarget>
-    <ErrorReport>prompt</ErrorReport>
-    <WarningLevel>4</WarningLevel>
-    <Optimize>False</Optimize>
-  </PropertyGroup>
-  <PropertyGroup Condition=" '$(Configuration)|$(Platform)' == 'Release|x86' ">
-    <OutputPath>bin\x86\Release\</OutputPath>
-    <DefineConstants>TRACE</DefineConstants>
-    <Optimize>True</Optimize>
-    <DebugType>pdbonly</DebugType>
-    <PlatformTarget>x86</PlatformTarget>
-    <ErrorReport>prompt</ErrorReport>
-    <WarningLevel>4</WarningLevel>
-  </PropertyGroup>
-=======
->>>>>>> 1c0a21bc
-  <ItemGroup>
-    <Reference Include="System" />
-    <Reference Include="System.Data" />
-    <Reference Include="System.Drawing" />
-    <Reference Include="System.Windows.Forms" />
-    <Reference Include="System.Xml" />
-    <Reference Include="UnixSupport">
-      <HintPath>..\..\thirdparty\UnixSupport\UnixSupport.dll</HintPath>
-    </Reference>
-    <Reference Include="LightDatamodel">
-      <HintPath>..\..\thirdparty\LightDataModel\LightDatamodel.dll</HintPath>
-    </Reference>
-  </ItemGroup>
-  <ItemGroup>
-    <Compile Include="..\..\thirdparty\ShellIcons\ShellIcons.cs">
-      <Link>ShellIcons.cs</Link>
-    </Compile>
-    <Compile Include="ApplicationSetup.cs">
-      <SubType>Form</SubType>
-    </Compile>
-    <Compile Include="ApplicationSetup.Designer.cs">
-      <DependentUpon>ApplicationSetup.cs</DependentUpon>
-    </Compile>
-    <Compile Include="HelperControls\BandwidthLimit.cs">
-      <SubType>UserControl</SubType>
-    </Compile>
-    <Compile Include="HelperControls\BandwidthLimit.Designer.cs">
-      <DependentUpon>BandwidthLimit.cs</DependentUpon>
-    </Compile>
-    <Compile Include="HelperControls\FolderPathEntry.cs">
-      <SubType>UserControl</SubType>
-    </Compile>
-    <Compile Include="HelperControls\FolderPathEntry.Designer.cs">
-      <DependentUpon>FolderPathEntry.cs</DependentUpon>
-    </Compile>
-    <Compile Include="HelperControls\SizeSelector.cs">
-      <SubType>UserControl</SubType>
-    </Compile>
-    <Compile Include="HelperControls\SizeSelector.Designer.cs">
-      <DependentUpon>SizeSelector.cs</DependentUpon>
-    </Compile>
-    <Compile Include="HelperControls\Strings\BackupFileList.Designer.cs">
-      <AutoGen>True</AutoGen>
-      <DesignTime>True</DesignTime>
-      <DependentUpon>BackupFileList.resx</DependentUpon>
-    </Compile>
-    <Compile Include="HelperControls\Strings\BackupItems.Designer.cs">
-      <AutoGen>True</AutoGen>
-      <DesignTime>True</DesignTime>
-      <DependentUpon>BackupItems.resx</DependentUpon>
-    </Compile>
-    <Compile Include="HelperControls\Strings\BackupTreeView.Designer.cs">
-      <AutoGen>True</AutoGen>
-      <DesignTime>True</DesignTime>
-      <DependentUpon>BackupTreeView.resx</DependentUpon>
-    </Compile>
-    <Compile Include="HelperControls\Strings\DurationEditor.Designer.cs">
-      <AutoGen>True</AutoGen>
-      <DesignTime>True</DesignTime>
-      <DependentUpon>DurationEditor.resx</DependentUpon>
-    </Compile>
-    <Compile Include="HelperControls\Strings\FilterDialog.Designer.cs">
-      <AutoGen>True</AutoGen>
-      <DesignTime>True</DesignTime>
-      <DependentUpon>FilterDialog.resx</DependentUpon>
-    </Compile>
-    <Compile Include="HelperControls\Strings\FilterEditor.Designer.cs">
-      <AutoGen>True</AutoGen>
-      <DesignTime>True</DesignTime>
-      <DependentUpon>FilterEditor.resx</DependentUpon>
-    </Compile>
-    <Compile Include="HelperControls\Strings\SizeSelector.Designer.cs">
-      <AutoGen>True</AutoGen>
-      <DesignTime>True</DesignTime>
-      <DependentUpon>SizeSelector.resx</DependentUpon>
-    </Compile>
-    <Compile Include="HelperControls\Strings\TestSearchSelection.Designer.cs">
-      <AutoGen>True</AutoGen>
-      <DesignTime>True</DesignTime>
-      <DependentUpon>TestSearchSelection.resx</DependentUpon>
-    </Compile>
-    <Compile Include="HelperControls\Strings\WaitForOperation.Designer.cs">
-      <AutoGen>True</AutoGen>
-      <DesignTime>True</DesignTime>
-      <DependentUpon>WaitForOperation.resx</DependentUpon>
-    </Compile>
-    <Compile Include="HelperControls\ThreadPriorityPicker.cs">
-      <SubType>UserControl</SubType>
-    </Compile>
-    <Compile Include="HelperControls\ThreadPriorityPicker.Designer.cs">
-      <DependentUpon>ThreadPriorityPicker.cs</DependentUpon>
-    </Compile>
-    <Compile Include="MainForm.cs">
-      <SubType>Form</SubType>
-    </Compile>
-    <Compile Include="MainForm.Designer.cs">
-      <DependentUpon>MainForm.cs</DependentUpon>
-    </Compile>
-    <Compile Include="MonoSupport.cs" />
-    <Compile Include="Strings\ApplicationSetup.Designer.cs">
-      <AutoGen>True</AutoGen>
-      <DesignTime>True</DesignTime>
-      <DependentUpon>ApplicationSetup.resx</DependentUpon>
-    </Compile>
-    <Compile Include="Strings\Common.Designer.cs">
-      <AutoGen>True</AutoGen>
-      <DesignTime>True</DesignTime>
-      <DependentUpon>Common.resx</DependentUpon>
-    </Compile>
-    <Compile Include="HelperControls\BackupFileList.cs">
-      <SubType>UserControl</SubType>
-    </Compile>
-    <Compile Include="HelperControls\BackupFileList.Designer.cs">
-      <DependentUpon>BackupFileList.cs</DependentUpon>
-    </Compile>
-    <Compile Include="HelperControls\BackupItems.cs">
-      <SubType>UserControl</SubType>
-    </Compile>
-    <Compile Include="HelperControls\BackupItems.Designer.cs">
-      <DependentUpon>BackupItems.cs</DependentUpon>
-    </Compile>
-    <Compile Include="HelperControls\BackupTreeView.cs">
-      <SubType>UserControl</SubType>
-    </Compile>
-    <Compile Include="HelperControls\BackupTreeView.Designer.cs">
-      <DependentUpon>BackupTreeView.cs</DependentUpon>
-    </Compile>
-    <Compile Include="HelperControls\DurationEditor.cs">
-      <SubType>UserControl</SubType>
-    </Compile>
-    <Compile Include="HelperControls\DurationEditor.Designer.cs">
-      <DependentUpon>DurationEditor.cs</DependentUpon>
-    </Compile>
-    <Compile Include="HelperControls\FilterEditor.cs">
-      <SubType>UserControl</SubType>
-    </Compile>
-    <Compile Include="HelperControls\FilterEditor.Designer.cs">
-      <DependentUpon>FilterEditor.cs</DependentUpon>
-    </Compile>
-    <Compile Include="HelperControls\WaitForOperation.cs">
-      <SubType>Form</SubType>
-    </Compile>
-    <Compile Include="HelperControls\WaitForOperation.Designer.cs">
-      <DependentUpon>WaitForOperation.cs</DependentUpon>
-    </Compile>
-    <Compile Include="ListBackupFiles.cs">
-      <SubType>Form</SubType>
-    </Compile>
-    <Compile Include="ListBackupFiles.Designer.cs">
-      <DependentUpon>ListBackupFiles.cs</DependentUpon>
-    </Compile>
-    <Compile Include="LogViewer.cs">
-      <SubType>Form</SubType>
-    </Compile>
-    <Compile Include="LogViewer.Designer.cs">
-      <DependentUpon>LogViewer.cs</DependentUpon>
-    </Compile>
-    <Compile Include="Program.cs" />
-    <Compile Include="Properties\AssemblyInfo.cs" />
-    <EmbeddedResource Include="HelperControls\Strings\TestSearchSelection.resx">
-      <Generator>ResXFileCodeGenerator</Generator>
-      <LastGenOutput>TestSearchSelection.Designer.cs</LastGenOutput>
-    </EmbeddedResource>
-    <EmbeddedResource Include="HelperControls\TestSearchSelection.resx">
-      <DependentUpon>TestSearchSelection.cs</DependentUpon>
-    </EmbeddedResource>
-    <EmbeddedResource Include="Properties\Resources.resx">
-      <Generator>ResXFileCodeGenerator</Generator>
-      <LastGenOutput>Resources.Designer.cs</LastGenOutput>
-      <SubType>Designer</SubType>
-    </EmbeddedResource>
-    <Compile Include="Properties\Resources.Designer.cs">
-      <AutoGen>True</AutoGen>
-      <DependentUpon>Resources.resx</DependentUpon>
-      <DesignTime>True</DesignTime>
-    </Compile>
-    <None Include="Duplicati.snk" />
-    <None Include="Properties\Settings.settings">
-      <Generator>SettingsSingleFileGenerator</Generator>
-      <LastGenOutput>Settings.Designer.cs</LastGenOutput>
-    </None>
-    <Compile Include="Properties\Settings.Designer.cs">
-      <AutoGen>True</AutoGen>
-      <DependentUpon>Settings.settings</DependentUpon>
-      <DesignTimeSharedInput>True</DesignTimeSharedInput>
-    </Compile>
-    <Compile Include="RestoreBackup.cs">
-      <SubType>Form</SubType>
-    </Compile>
-    <Compile Include="RestoreBackup.Designer.cs">
-      <DependentUpon>RestoreBackup.cs</DependentUpon>
-    </Compile>
-    <Compile Include="ServiceStatus.cs">
-      <SubType>Form</SubType>
-    </Compile>
-    <Compile Include="ServiceStatus.Designer.cs">
-      <DependentUpon>ServiceStatus.cs</DependentUpon>
-    </Compile>
-    <Compile Include="Strings\ListBackupFiles.Designer.cs">
-      <AutoGen>True</AutoGen>
-      <DesignTime>True</DesignTime>
-      <DependentUpon>ListBackupFiles.resx</DependentUpon>
-    </Compile>
-    <Compile Include="Strings\MainForm.Designer.cs">
-      <AutoGen>True</AutoGen>
-      <DesignTime>True</DesignTime>
-      <DependentUpon>MainForm.resx</DependentUpon>
-    </Compile>
-    <Compile Include="Strings\Program.Designer.cs">
-      <AutoGen>True</AutoGen>
-      <DesignTime>True</DesignTime>
-      <DependentUpon>Program.resx</DependentUpon>
-    </Compile>
-    <Compile Include="Strings\ServiceStatus.Designer.cs">
-      <AutoGen>True</AutoGen>
-      <DesignTime>True</DesignTime>
-      <DependentUpon>ServiceStatus.resx</DependentUpon>
-    </Compile>
-    <Compile Include="Strings\TrayIconWrapper.Designer.cs">
-      <AutoGen>True</AutoGen>
-      <DesignTime>True</DesignTime>
-      <DependentUpon>TrayIconWrapper.resx</DependentUpon>
-    </Compile>
-    <Compile Include="ThrottleControl.cs">
-      <SubType>Form</SubType>
-    </Compile>
-    <Compile Include="ThrottleControl.Designer.cs">
-      <DependentUpon>ThrottleControl.cs</DependentUpon>
-    </Compile>
-    <Compile Include="Wizard pages\Add backup\AdvancedOptions.cs">
-      <SubType>UserControl</SubType>
-    </Compile>
-    <Compile Include="Wizard pages\Add backup\AdvancedOptions.Designer.cs">
-      <DependentUpon>AdvancedOptions.cs</DependentUpon>
-    </Compile>
-    <Compile Include="HelperControls\FilterDialog.cs">
-      <SubType>Form</SubType>
-    </Compile>
-    <Compile Include="HelperControls\FilterDialog.Designer.cs">
-      <DependentUpon>FilterDialog.cs</DependentUpon>
-    </Compile>
-    <Compile Include="Wizard pages\Add backup\EditFilters.cs">
-      <SubType>UserControl</SubType>
-    </Compile>
-    <Compile Include="Wizard pages\Add backup\EditFilters.Designer.cs">
-      <DependentUpon>EditFilters.cs</DependentUpon>
-    </Compile>
-    <Compile Include="Wizard pages\Add backup\FinishedAdd.cs">
-      <SubType>UserControl</SubType>
-    </Compile>
-    <Compile Include="Wizard pages\Add backup\FinishedAdd.Designer.cs">
-      <DependentUpon>FinishedAdd.cs</DependentUpon>
-    </Compile>
-    <Compile Include="HelperControls\TestSearchSelection.cs">
-      <SubType>Form</SubType>
-    </Compile>
-    <Compile Include="HelperControls\TestSearchSelection.Designer.cs">
-      <DependentUpon>TestSearchSelection.cs</DependentUpon>
-    </Compile>
-    <Compile Include="Wizard pages\Add backup\SettingOverrides.cs">
-      <SubType>UserControl</SubType>
-    </Compile>
-    <Compile Include="Wizard pages\Add backup\SettingOverrides.Designer.cs">
-      <DependentUpon>SettingOverrides.cs</DependentUpon>
-    </Compile>
-    <Compile Include="Wizard pages\Add backup\Strings\AdvancedOptions.Designer.cs">
-      <AutoGen>True</AutoGen>
-      <DesignTime>True</DesignTime>
-      <DependentUpon>AdvancedOptions.resx</DependentUpon>
-    </Compile>
-    <Compile Include="Wizard pages\Add backup\Strings\EditFilters.Designer.cs">
-      <AutoGen>True</AutoGen>
-      <DesignTime>True</DesignTime>
-      <DependentUpon>EditFilters.resx</DependentUpon>
-    </Compile>
-    <Compile Include="Wizard pages\Add backup\Strings\FinishedAdd.Designer.cs">
-      <AutoGen>True</AutoGen>
-      <DesignTime>True</DesignTime>
-      <DependentUpon>FinishedAdd.resx</DependentUpon>
-    </Compile>
-    <Compile Include="Wizard pages\Add backup\Strings\CleanupSettings.Designer.cs">
-      <AutoGen>True</AutoGen>
-      <DesignTime>True</DesignTime>
-      <DependentUpon>CleanupSettings.resx</DependentUpon>
-    </Compile>
-    <Compile Include="Wizard pages\Add backup\Strings\PasswordSettings.Designer.cs">
-      <AutoGen>True</AutoGen>
-      <DesignTime>True</DesignTime>
-      <DependentUpon>PasswordSettings.resx</DependentUpon>
-    </Compile>
-    <Compile Include="Wizard pages\Add backup\Strings\SelectFiles.Designer.cs">
-      <AutoGen>True</AutoGen>
-      <DesignTime>True</DesignTime>
-      <DependentUpon>SelectFiles.resx</DependentUpon>
-    </Compile>
-    <Compile Include="Wizard pages\Add backup\Strings\SelectName.Designer.cs">
-      <AutoGen>True</AutoGen>
-      <DesignTime>True</DesignTime>
-      <DependentUpon>SelectName.resx</DependentUpon>
-    </Compile>
-    <Compile Include="Wizard pages\Add backup\Strings\SelectWhen.Designer.cs">
-      <AutoGen>True</AutoGen>
-      <DesignTime>True</DesignTime>
-      <DependentUpon>SelectWhen.resx</DependentUpon>
-    </Compile>
-    <Compile Include="Wizard pages\Add backup\Strings\SettingOverrides.Designer.cs">
-      <AutoGen>True</AutoGen>
-      <DesignTime>True</DesignTime>
-      <DependentUpon>SettingOverrides.resx</DependentUpon>
-    </Compile>
-    <Compile Include="Wizard pages\Add backup\Strings\ThrottleOptions.Designer.cs">
-      <AutoGen>True</AutoGen>
-      <DesignTime>True</DesignTime>
-      <DependentUpon>ThrottleOptions.resx</DependentUpon>
-    </Compile>
-    <Compile Include="Wizard pages\Backends\RawContainer.cs">
-      <SubType>UserControl</SubType>
-    </Compile>
-    <Compile Include="Wizard pages\Backends\RawContainer.Designer.cs">
-      <DependentUpon>RawContainer.cs</DependentUpon>
-    </Compile>
-    <Compile Include="Wizard pages\GUIContainer.cs">
-      <SubType>UserControl</SubType>
-    </Compile>
-    <Compile Include="Wizard pages\GUIContainer.Designer.cs">
-      <DependentUpon>GUIContainer.cs</DependentUpon>
-    </Compile>
-    <Compile Include="Wizard pages\GridContainer.cs">
-      <SubType>UserControl</SubType>
-    </Compile>
-    <Compile Include="Wizard pages\GridContainer.Designer.cs">
-      <DependentUpon>GridContainer.cs</DependentUpon>
-    </Compile>
-    <Compile Include="HelperControls\CommandLineOptionGrid.cs">
-      <SubType>UserControl</SubType>
-    </Compile>
-    <Compile Include="HelperControls\CommandLineOptionGrid.Designer.cs">
-      <DependentUpon>CommandLineOptionGrid.cs</DependentUpon>
-    </Compile>
-    <Compile Include="Wizard pages\Delete backup\Strings\DeleteFinished.Designer.cs">
-      <AutoGen>True</AutoGen>
-      <DesignTime>True</DesignTime>
-      <DependentUpon>DeleteFinished.resx</DependentUpon>
-    </Compile>
-    <Compile Include="Wizard pages\RestoreSetup\FinishedRestoreSetup.cs">
-      <SubType>UserControl</SubType>
-    </Compile>
-    <Compile Include="Wizard pages\RestoreSetup\FinishedRestoreSetup.Designer.cs">
-      <DependentUpon>FinishedRestoreSetup.cs</DependentUpon>
-    </Compile>
-    <Compile Include="Wizard pages\Add backup\CleanupSettings.cs">
-      <SubType>UserControl</SubType>
-    </Compile>
-    <Compile Include="Wizard pages\Add backup\CleanupSettings.Designer.cs">
-      <DependentUpon>CleanupSettings.cs</DependentUpon>
-    </Compile>
-    <Compile Include="Wizard pages\Add backup\PasswordSettings.cs">
-      <SubType>UserControl</SubType>
-    </Compile>
-    <Compile Include="Wizard pages\Add backup\PasswordSettings.Designer.cs">
-      <DependentUpon>PasswordSettings.cs</DependentUpon>
-    </Compile>
-    <Compile Include="Wizard pages\Add backup\SelectFiles.cs">
-      <SubType>UserControl</SubType>
-    </Compile>
-    <Compile Include="Wizard pages\Add backup\SelectFiles.Designer.cs">
-      <DependentUpon>SelectFiles.cs</DependentUpon>
-    </Compile>
-    <Compile Include="Wizard pages\Add backup\SelectName.cs">
-      <SubType>UserControl</SubType>
-    </Compile>
-    <Compile Include="Wizard pages\Add backup\SelectName.Designer.cs">
-      <DependentUpon>SelectName.cs</DependentUpon>
-    </Compile>
-    <Compile Include="Wizard pages\Add backup\SelectWhen.cs">
-      <SubType>UserControl</SubType>
-    </Compile>
-    <Compile Include="Wizard pages\Add backup\SelectWhen.Designer.cs">
-      <DependentUpon>SelectWhen.cs</DependentUpon>
-    </Compile>
-    <Compile Include="Wizard pages\Add backup\ThrottleOptions.cs">
-      <SubType>UserControl</SubType>
-    </Compile>
-    <Compile Include="Wizard pages\Add backup\ThrottleOptions.Designer.cs">
-      <DependentUpon>ThrottleOptions.cs</DependentUpon>
-    </Compile>
-    <Compile Include="Wizard pages\Delete backup\DeleteFinished.cs">
-      <SubType>UserControl</SubType>
-    </Compile>
-    <Compile Include="Wizard pages\Delete backup\DeleteFinished.Designer.cs">
-      <DependentUpon>DeleteFinished.cs</DependentUpon>
-    </Compile>
-    <Compile Include="Wizard pages\FirstLaunch.cs">
-      <SubType>UserControl</SubType>
-    </Compile>
-    <Compile Include="Wizard pages\FirstLaunch.Designer.cs">
-      <DependentUpon>FirstLaunch.cs</DependentUpon>
-    </Compile>
-    <Compile Include="Wizard pages\MainPage.cs">
-      <SubType>UserControl</SubType>
-    </Compile>
-    <Compile Include="Wizard pages\MainPage.Designer.cs">
-      <DependentUpon>MainPage.cs</DependentUpon>
-    </Compile>
-    <Compile Include="Wizard pages\RestoreSetup\Strings\FinishedRestoreSetup.Designer.cs">
-      <AutoGen>True</AutoGen>
-      <DesignTime>True</DesignTime>
-      <DependentUpon>FinishedRestoreSetup.resx</DependentUpon>
-    </Compile>
-    <Compile Include="Wizard pages\Restore\FinishedRestore.cs">
-      <SubType>UserControl</SubType>
-    </Compile>
-    <Compile Include="Wizard pages\Restore\FinishedRestore.Designer.cs">
-      <DependentUpon>FinishedRestore.cs</DependentUpon>
-    </Compile>
-    <Compile Include="Wizard pages\Restore\SelectBackupVersion.cs">
-      <SubType>UserControl</SubType>
-    </Compile>
-    <Compile Include="Wizard pages\Restore\SelectBackupVersion.Designer.cs">
-      <DependentUpon>SelectBackupVersion.cs</DependentUpon>
-    </Compile>
-    <Compile Include="Wizard pages\Restore\Strings\FinishedRestore.Designer.cs">
-      <AutoGen>True</AutoGen>
-      <DesignTime>True</DesignTime>
-      <DependentUpon>FinishedRestore.resx</DependentUpon>
-    </Compile>
-    <Compile Include="Wizard pages\Restore\Strings\SelectBackupVersion.Designer.cs">
-      <AutoGen>True</AutoGen>
-      <DesignTime>True</DesignTime>
-      <DependentUpon>SelectBackupVersion.resx</DependentUpon>
-    </Compile>
-    <Compile Include="Wizard pages\Restore\Strings\TargetFolder.Designer.cs">
-      <AutoGen>True</AutoGen>
-      <DesignTime>True</DesignTime>
-      <DependentUpon>TargetFolder.resx</DependentUpon>
-    </Compile>
-    <Compile Include="Wizard pages\Restore\TargetFolder.cs">
-      <SubType>UserControl</SubType>
-    </Compile>
-    <Compile Include="Wizard pages\Restore\TargetFolder.Designer.cs">
-      <DependentUpon>TargetFolder.cs</DependentUpon>
-    </Compile>
-    <Compile Include="Wizard pages\RunNow\RunNowFinished.cs">
-      <SubType>UserControl</SubType>
-    </Compile>
-    <Compile Include="Wizard pages\RunNow\RunNowFinished.Designer.cs">
-      <DependentUpon>RunNowFinished.cs</DependentUpon>
-    </Compile>
-    <Compile Include="Wizard pages\RunNow\Strings\RunNowFinished.Designer.cs">
-      <AutoGen>True</AutoGen>
-      <DesignTime>True</DesignTime>
-      <DependentUpon>RunNowFinished.resx</DependentUpon>
-    </Compile>
-    <Compile Include="Wizard pages\SelectBackend.cs">
-      <SubType>UserControl</SubType>
-    </Compile>
-    <Compile Include="Wizard pages\SelectBackend.Designer.cs">
-      <DependentUpon>SelectBackend.cs</DependentUpon>
-    </Compile>
-    <Compile Include="Wizard pages\SelectBackup.cs">
-      <SubType>UserControl</SubType>
-    </Compile>
-    <Compile Include="Wizard pages\SelectBackup.Designer.cs">
-      <DependentUpon>SelectBackup.cs</DependentUpon>
-    </Compile>
-    <Compile Include="HelperControls\Strings\CommandLineOptionsGrid.Designer.cs">
-      <AutoGen>True</AutoGen>
-      <DesignTime>True</DesignTime>
-      <DependentUpon>CommandLineOptionsGrid.resx</DependentUpon>
-    </Compile>
-    <Compile Include="Wizard pages\Strings\FirstLaunch.Designer.cs">
-      <AutoGen>True</AutoGen>
-      <DesignTime>True</DesignTime>
-      <DependentUpon>FirstLaunch.resx</DependentUpon>
-    </Compile>
-    <Compile Include="Wizard pages\Strings\MainPage.Designer.cs">
-      <AutoGen>True</AutoGen>
-      <DesignTime>True</DesignTime>
-      <DependentUpon>MainPage.resx</DependentUpon>
-    </Compile>
-    <Compile Include="Wizard pages\Strings\SelectBackend.Designer.cs">
-      <AutoGen>True</AutoGen>
-      <DesignTime>True</DesignTime>
-      <DependentUpon>SelectBackend.resx</DependentUpon>
-    </Compile>
-    <Compile Include="Wizard pages\Strings\SelectBackup.Designer.cs">
-      <AutoGen>True</AutoGen>
-      <DesignTime>True</DesignTime>
-      <DependentUpon>SelectBackup.resx</DependentUpon>
-    </Compile>
-    <Compile Include="Strings\WizardHandler.Designer.cs">
-      <AutoGen>True</AutoGen>
-      <DesignTime>True</DesignTime>
-      <DependentUpon>WizardHandler.resx</DependentUpon>
-    </Compile>
-    <Compile Include="Wizard pages\WizardSettingsWrapper.cs" />
-    <Compile Include="WizardHandler.cs" />
-  </ItemGroup>
-  <ItemGroup>
-    <ProjectReference Include="..\..\WizardForm\WizardForm.csproj">
-      <Project>{F2854848-BF78-4A6D-9A2A-2AE2AFB70DF1}</Project>
-      <Name>WizardForm</Name>
-    </ProjectReference>
-    <ProjectReference Include="..\CommandLine\BackendTester\Duplicati.CommandLine.BackendTester.csproj">
-      <Project>{E7280DCA-7776-4A73-B9B5-41FD77FC8799}</Project>
-      <Name>Duplicati.CommandLine.BackendTester</Name>
-    </ProjectReference>
-    <ProjectReference Include="..\CommandLine\Decrypter\Duplicati.CommandLine.Decrypter.csproj">
-      <Project>{E2AF781D-D1E1-4512-BF2C-D6DA8D0F797F}</Project>
-      <Name>Duplicati.CommandLine.Decrypter</Name>
-    </ProjectReference>
-    <ProjectReference Include="..\CommandLine\Duplicati.CommandLine.csproj">
-      <Project>{81765A64-3661-4E3E-B850-2F6F87A51F74}</Project>
-      <Name>Duplicati.CommandLine</Name>
-    </ProjectReference>
-    <ProjectReference Include="..\Library\Backend\CloudFiles\Duplicati.Library.Backend.CloudFiles.csproj">
-      <Project>{1BFAE226-8364-4086-825C-BB83F6F3EE4C}</Project>
-      <Name>Duplicati.Library.Backend.CloudFiles</Name>
-    </ProjectReference>
-    <ProjectReference Include="..\Library\Backend\File\Duplicati.Library.Backend.File.csproj">
-      <Project>{FC9B7611-836F-4127-8B44-A7C31F506807}</Project>
-      <Name>Duplicati.Library.Backend.File</Name>
-    </ProjectReference>
-    <ProjectReference Include="..\Library\Backend\FTP\Duplicati.Library.Backend.FTP.csproj">
-      <Project>{F61679A9-E5DE-468A-B5A4-05F92D0143D2}</Project>
-      <Name>Duplicati.Library.Backend.FTP</Name>
-    </ProjectReference>
-    <ProjectReference Include="..\Library\Backend\GoogleDocs\Duplicati.Library.Backend.GoogleDocs.csproj">
-      <Project>{42C91180-11EB-4590-82EA-80FE9D4DEBEC}</Project>
-      <Name>Duplicati.Library.Backend.GoogleDocs</Name>
-    </ProjectReference>
-    <ProjectReference Include="..\Library\Backend\S3\Duplicati.Library.Backend.S3.csproj">
-      <Project>{C03F6DFD-805A-4BE0-9338-64870ADDB4A2}</Project>
-      <Name>Duplicati.Library.Backend.S3</Name>
-    </ProjectReference>
-    <ProjectReference Include="..\Library\Backend\SSHv2\Duplicati.Library.Backend.SSHv2.csproj">
-      <Project>{FF2BF37C-E502-4C98-BEA0-701671DDFA08}</Project>
-      <Name>Duplicati.Library.Backend.SSHv2</Name>
-    </ProjectReference>
-    <ProjectReference Include="..\Library\Backend\SkyDrive\Duplicati.Library.Backend.SkyDrive.csproj">
-      <Project>{CCD76347-7DC7-4B42-B7E1-E500E624CAC3}</Project>
-      <Name>Duplicati.Library.Backend.SkyDrive</Name>
-    </ProjectReference>
-    <ProjectReference Include="..\Library\Backend\TahoeLAFS\Duplicati.Library.Backend.TahoeLAFS.csproj">
-      <Project>{C0270709-2A40-43B5-8CF1-69581B9FA2A1}</Project>
-      <Name>Duplicati.Library.Backend.TahoeLAFS</Name>
-    </ProjectReference>
-    <ProjectReference Include="..\Library\Backend\WEBDAV\Duplicati.Library.Backend.WEBDAV.csproj">
-      <Project>{BAE27510-8B5D-44B2-B33E-372A98908041}</Project>
-      <Name>Duplicati.Library.Backend.WEBDAV</Name>
-    </ProjectReference>
-    <ProjectReference Include="..\Library\Compression\Duplicati.Library.Compression.csproj">
-      <Project>{19ECCE09-B5EB-406C-8C57-BAC66997D469}</Project>
-      <Name>Duplicati.Library.Compression</Name>
-    </ProjectReference>
-    <ProjectReference Include="..\Library\Utility\Duplicati.Library.Utility.csproj">
-      <Project>{DE3E5D4C-51AB-4E5E-BEE8-E636CEBFBA65}</Project>
-      <Name>Duplicati.Library.Utility</Name>
-    </ProjectReference>
-    <ProjectReference Include="..\Library\DynamicLoader\Duplicati.Library.DynamicLoader.csproj">
-      <Project>{0CA86ECF-5BEC-4909-B4F6-110A03B30B92}</Project>
-      <Name>Duplicati.Library.DynamicLoader</Name>
-    </ProjectReference>
-    <ProjectReference Include="..\Library\Encryption\Duplicati.Library.Encryption.csproj">
-      <Project>{94484FDB-2EFA-4CF0-9BE6-A561157B4F87}</Project>
-      <Name>Duplicati.Library.Encryption</Name>
-    </ProjectReference>
-    <ProjectReference Include="..\Library\Interface\Duplicati.Library.Interface.csproj">
-      <Project>{C5899F45-B0FF-483C-9D38-24A9FCAAB237}</Project>
-      <Name>Duplicati.Library.Interface</Name>
-    </ProjectReference>
-    <ProjectReference Include="..\Library\Logging\Duplicati.Library.Logging.csproj">
-      <Project>{D10A5FC0-11B4-4E70-86AA-8AEA52BD9798}</Project>
-      <Name>Duplicati.Library.Logging</Name>
-    </ProjectReference>
-    <ProjectReference Include="..\Library\Main\Duplicati.Library.Main.csproj">
-      <Project>{10D2D1B7-C664-41D8-9B3A-00040C3D421B}</Project>
-      <Name>Duplicati.Library.Main</Name>
-    </ProjectReference>
-    <ProjectReference Include="..\Library\Modules\Builtin\Duplicati.Library.Modules.Builtin.csproj">
-      <Project>{52826615-7964-47FE-B4B3-1B2DBDF605B9}</Project>
-      <Name>Duplicati.Library.Modules.Builtin</Name>
-    </ProjectReference>
-    <ProjectReference Include="..\Library\Snapshots\Duplicati.Library.Snapshots.csproj">
-      <Project>{D63E53E4-A458-4C2F-914D-92F715F58ACE}</Project>
-      <Name>Duplicati.Library.Snapshots</Name>
-    </ProjectReference>
-    <ProjectReference Include="..\License\Duplicati.License.csproj">
-      <Project>{4D012CB1-4B92-47F4-89B7-BF80A73A2E99}</Project>
-      <Name>Duplicati.License</Name>
-    </ProjectReference>
-    <ProjectReference Include="..\Server\Duplicati.Server.csproj">
-      <Project>{19E661D2-C5DA-4F35-B3EE-7586E5734B5F}</Project>
-      <Name>Duplicati.Server</Name>
-    </ProjectReference>
-    <ProjectReference Include="..\Server\Duplicati.Server.Serialization\Duplicati.Server.Serialization.csproj">
-      <Project>{33FD1D24-C28F-4C71-933F-98F1586EA76C}</Project>
-      <Name>Duplicati.Server.Serialization</Name>
-    </ProjectReference>
-    <ProjectReference Include="..\Winforms\Controls\Duplicati.Winforms.Controls.csproj">
-      <Project>{7886BA79-A38A-4288-8B8A-9F29D0E15AC0}</Project>
-      <Name>Duplicati.Winforms.Controls</Name>
-    </ProjectReference>
-    <ProjectReference Include="Datamodel\Datamodel.csproj">
-      <Project>{B60D0993-B0C5-457A-90D9-DB6EEB33CE47}</Project>
-      <Name>Datamodel</Name>
-    </ProjectReference>
-    <ProjectReference Include="..\CommandLine\BackendTool\Duplicati.CommandLine.BackendTool.csproj">
-      <Project>{2AF960C0-357D-4D44-A3D5-8B6E89DB0F11}</Project>
-      <Name>Duplicati.CommandLine.BackendTool</Name>
-    </ProjectReference>
-  </ItemGroup>
-  <ItemGroup>
-    <EmbeddedResource Include="ApplicationSetup.resx">
-      <SubType>Designer</SubType>
-      <DependentUpon>ApplicationSetup.cs</DependentUpon>
-    </EmbeddedResource>
-    <EmbeddedResource Include="HelperControls\BackupFileList.resx">
-      <SubType>Designer</SubType>
-      <DependentUpon>BackupFileList.cs</DependentUpon>
-    </EmbeddedResource>
-    <EmbeddedResource Include="HelperControls\BackupItems.resx">
-      <SubType>Designer</SubType>
-      <DependentUpon>BackupItems.cs</DependentUpon>
-    </EmbeddedResource>
-    <EmbeddedResource Include="HelperControls\BackupTreeView.resx">
-      <SubType>Designer</SubType>
-      <DependentUpon>BackupTreeView.cs</DependentUpon>
-    </EmbeddedResource>
-    <EmbeddedResource Include="HelperControls\DurationEditor.resx">
-      <SubType>Designer</SubType>
-      <DependentUpon>DurationEditor.cs</DependentUpon>
-    </EmbeddedResource>
-    <EmbeddedResource Include="HelperControls\FilterEditor.resx">
-      <SubType>Designer</SubType>
-      <DependentUpon>FilterEditor.cs</DependentUpon>
-    </EmbeddedResource>
-    <EmbeddedResource Include="HelperControls\WaitForOperation.resx">
-      <SubType>Designer</SubType>
-      <DependentUpon>WaitForOperation.cs</DependentUpon>
-    </EmbeddedResource>
-    <EmbeddedResource Include="LogViewer.resx">
-      <SubType>Designer</SubType>
-      <DependentUpon>LogViewer.cs</DependentUpon>
-    </EmbeddedResource>
-    <EmbeddedResource Include="RestoreBackup.resx">
-      <SubType>Designer</SubType>
-      <DependentUpon>RestoreBackup.cs</DependentUpon>
-    </EmbeddedResource>
-    <EmbeddedResource Include="ServiceStatus.resx">
-      <SubType>Designer</SubType>
-      <DependentUpon>ServiceStatus.cs</DependentUpon>
-    </EmbeddedResource>
-    <EmbeddedResource Include="Wizard pages\Add backup\AdvancedOptions.resx">
-      <SubType>Designer</SubType>
-      <DependentUpon>AdvancedOptions.cs</DependentUpon>
-    </EmbeddedResource>
-    <EmbeddedResource Include="HelperControls\FilterDialog.resx">
-      <SubType>Designer</SubType>
-      <DependentUpon>FilterDialog.cs</DependentUpon>
-    </EmbeddedResource>
-    <EmbeddedResource Include="Wizard pages\Add backup\EditFilters.resx">
-      <SubType>Designer</SubType>
-      <DependentUpon>EditFilters.cs</DependentUpon>
-    </EmbeddedResource>
-    <EmbeddedResource Include="Wizard pages\Add backup\FinishedAdd.resx">
-      <SubType>Designer</SubType>
-      <DependentUpon>FinishedAdd.cs</DependentUpon>
-    </EmbeddedResource>
-    <EmbeddedResource Include="Wizard pages\Add backup\CleanupSettings.resx">
-      <SubType>Designer</SubType>
-      <DependentUpon>CleanupSettings.cs</DependentUpon>
-    </EmbeddedResource>
-    <EmbeddedResource Include="Wizard pages\Add backup\PasswordSettings.resx">
-      <SubType>Designer</SubType>
-      <DependentUpon>PasswordSettings.cs</DependentUpon>
-    </EmbeddedResource>
-    <EmbeddedResource Include="Wizard pages\Add backup\SelectFiles.resx">
-      <SubType>Designer</SubType>
-      <DependentUpon>SelectFiles.cs</DependentUpon>
-    </EmbeddedResource>
-    <EmbeddedResource Include="Wizard pages\Add backup\SelectName.resx">
-      <SubType>Designer</SubType>
-      <DependentUpon>SelectName.cs</DependentUpon>
-    </EmbeddedResource>
-    <EmbeddedResource Include="Wizard pages\Add backup\SelectWhen.resx">
-      <SubType>Designer</SubType>
-      <DependentUpon>SelectWhen.cs</DependentUpon>
-    </EmbeddedResource>
-    <EmbeddedResource Include="Wizard pages\Add backup\ThrottleOptions.resx">
-      <SubType>Designer</SubType>
-      <DependentUpon>ThrottleOptions.cs</DependentUpon>
-    </EmbeddedResource>
-    <EmbeddedResource Include="Wizard pages\Delete backup\DeleteFinished.resx">
-      <SubType>Designer</SubType>
-      <DependentUpon>DeleteFinished.cs</DependentUpon>
-    </EmbeddedResource>
-    <EmbeddedResource Include="Wizard pages\FirstLaunch.resx">
-      <SubType>Designer</SubType>
-      <DependentUpon>FirstLaunch.cs</DependentUpon>
-    </EmbeddedResource>
-    <EmbeddedResource Include="Wizard pages\MainPage.resx">
-      <SubType>Designer</SubType>
-      <DependentUpon>MainPage.cs</DependentUpon>
-    </EmbeddedResource>
-    <EmbeddedResource Include="Wizard pages\RestoreSetup\FinishedRestoreSetup.resx">
-      <DependentUpon>FinishedRestoreSetup.cs</DependentUpon>
-      <SubType>Designer</SubType>
-    </EmbeddedResource>
-    <EmbeddedResource Include="Wizard pages\Restore\FinishedRestore.resx">
-      <SubType>Designer</SubType>
-      <DependentUpon>FinishedRestore.cs</DependentUpon>
-    </EmbeddedResource>
-    <EmbeddedResource Include="Wizard pages\Restore\SelectBackupVersion.resx">
-      <SubType>Designer</SubType>
-      <DependentUpon>SelectBackupVersion.cs</DependentUpon>
-    </EmbeddedResource>
-    <EmbeddedResource Include="Wizard pages\Restore\TargetFolder.resx">
-      <SubType>Designer</SubType>
-      <DependentUpon>TargetFolder.cs</DependentUpon>
-    </EmbeddedResource>
-    <EmbeddedResource Include="Wizard pages\RunNow\RunNowFinished.resx">
-      <SubType>Designer</SubType>
-      <DependentUpon>RunNowFinished.cs</DependentUpon>
-    </EmbeddedResource>
-    <EmbeddedResource Include="Wizard pages\SelectBackend.resx">
-      <SubType>Designer</SubType>
-      <DependentUpon>SelectBackend.cs</DependentUpon>
-    </EmbeddedResource>
-    <EmbeddedResource Include="Wizard pages\SelectBackup.resx">
-      <SubType>Designer</SubType>
-      <DependentUpon>SelectBackup.cs</DependentUpon>
-    </EmbeddedResource>
-    <EmbeddedResource Include="Backup defaults.xml" />
-    <EmbeddedResource Include="TrayUnknown.ico" />
-  </ItemGroup>
-  <ItemGroup>
-    <None Include="Resources\TrayWorking.ico" />
-  </ItemGroup>
-  <ItemGroup>
-    <None Include="Resources\TrayNormal.ico" />
-  </ItemGroup>
-  <ItemGroup>
-    <None Include="Resources\Duplicati.png" />
-  </ItemGroup>
-  <ItemGroup>
-    <None Include="Resources\SmallLogo.png" />
-  </ItemGroup>
-  <ItemGroup>
-    <None Include="Resources\Status Working.png" />
-  </ItemGroup>
-  <ItemGroup>
-    <None Include="Resources\Status OK.png" />
-  </ItemGroup>
-  <ItemGroup>
-    <None Include="Resources\WarningStatusIcon.png" />
-  </ItemGroup>
-  <ItemGroup>
-    <None Include="Resources\ErrorStatusIcon.png" />
-  </ItemGroup>
-  <ItemGroup>
-    <None Include="Resources\OKStatusIcon.png" />
-  </ItemGroup>
-  <ItemGroup>
-    <None Include="Resources\SettingsMenuIcon.png" />
-  </ItemGroup>
-  <ItemGroup>
-    <None Include="Resources\CloseMenuIcon.png" />
-  </ItemGroup>
-  <ItemGroup>
-    <None Include="Resources\SetupMenuIcon.png" />
-  </ItemGroup>
-  <ItemGroup>
-    <None Include="Resources\StatusMenuIcon.png" />
-  </ItemGroup>
-  <ItemGroup>
-    <EmbeddedResource Include="HelperControls\BandwidthLimit.resx">
-      <DependentUpon>BandwidthLimit.cs</DependentUpon>
-    </EmbeddedResource>
-    <EmbeddedResource Include="HelperControls\SizeSelector.resx">
-      <DependentUpon>SizeSelector.cs</DependentUpon>
-    </EmbeddedResource>
-    <EmbeddedResource Include="HelperControls\Strings\BackupItems.resx">
-      <SubType>Designer</SubType>
-      <Generator>ResXFileCodeGenerator</Generator>
-      <LastGenOutput>BackupItems.Designer.cs</LastGenOutput>
-    </EmbeddedResource>
-    <EmbeddedResource Include="HelperControls\Strings\BackupTreeView.resx">
-      <SubType>Designer</SubType>
-      <Generator>ResXFileCodeGenerator</Generator>
-      <LastGenOutput>BackupTreeView.Designer.cs</LastGenOutput>
-    </EmbeddedResource>
-    <EmbeddedResource Include="HelperControls\Strings\DurationEditor.resx">
-      <SubType>Designer</SubType>
-      <Generator>ResXFileCodeGenerator</Generator>
-      <LastGenOutput>DurationEditor.Designer.cs</LastGenOutput>
-    </EmbeddedResource>
-    <EmbeddedResource Include="HelperControls\Strings\FilterDialog.resx">
-      <SubType>Designer</SubType>
-      <Generator>ResXFileCodeGenerator</Generator>
-      <LastGenOutput>FilterDialog.Designer.cs</LastGenOutput>
-    </EmbeddedResource>
-    <EmbeddedResource Include="HelperControls\Strings\SizeSelector.resx">
-      <Generator>ResXFileCodeGenerator</Generator>
-      <LastGenOutput>SizeSelector.Designer.cs</LastGenOutput>
-    </EmbeddedResource>
-    <EmbeddedResource Include="HelperControls\ThreadPriorityPicker.resx">
-      <DependentUpon>ThreadPriorityPicker.cs</DependentUpon>
-    </EmbeddedResource>
-    <EmbeddedResource Include="MainForm.resx">
-      <DependentUpon>MainForm.cs</DependentUpon>
-    </EmbeddedResource>
-    <EmbeddedResource Include="Strings\ApplicationSetup.resx">
-      <SubType>Designer</SubType>
-      <Generator>ResXFileCodeGenerator</Generator>
-      <LastGenOutput>ApplicationSetup.Designer.cs</LastGenOutput>
-    </EmbeddedResource>
-    <EmbeddedResource Include="Strings\Common.resx">
-      <SubType>Designer</SubType>
-      <Generator>ResXFileCodeGenerator</Generator>
-      <LastGenOutput>Common.Designer.cs</LastGenOutput>
-    </EmbeddedResource>
-    <EmbeddedResource Include="ListBackupFiles.resx">
-      <SubType>Designer</SubType>
-      <DependentUpon>ListBackupFiles.cs</DependentUpon>
-    </EmbeddedResource>
-    <EmbeddedResource Include="Strings\ListBackupFiles.resx">
-      <SubType>Designer</SubType>
-      <Generator>ResXFileCodeGenerator</Generator>
-      <LastGenOutput>ListBackupFiles.Designer.cs</LastGenOutput>
-    </EmbeddedResource>
-    <EmbeddedResource Include="Strings\MainForm.resx">
-      <Generator>ResXFileCodeGenerator</Generator>
-      <LastGenOutput>MainForm.Designer.cs</LastGenOutput>
-    </EmbeddedResource>
-    <EmbeddedResource Include="Strings\Program.resx">
-      <SubType>Designer</SubType>
-      <Generator>ResXFileCodeGenerator</Generator>
-      <LastGenOutput>Program.Designer.cs</LastGenOutput>
-    </EmbeddedResource>
-    <EmbeddedResource Include="Strings\ServiceStatus.resx">
-      <SubType>Designer</SubType>
-      <Generator>ResXFileCodeGenerator</Generator>
-      <LastGenOutput>ServiceStatus.Designer.cs</LastGenOutput>
-    </EmbeddedResource>
-    <EmbeddedResource Include="ThrottleControl.resx">
-      <DependentUpon>ThrottleControl.cs</DependentUpon>
-    </EmbeddedResource>
-    <EmbeddedResource Include="Wizard pages\Add backup\SettingOverrides.resx">
-      <SubType>Designer</SubType>
-      <DependentUpon>SettingOverrides.cs</DependentUpon>
-    </EmbeddedResource>
-    <EmbeddedResource Include="Wizard pages\Add backup\Strings\AdvancedOptions.resx">
-      <SubType>Designer</SubType>
-      <Generator>ResXFileCodeGenerator</Generator>
-      <LastGenOutput>AdvancedOptions.Designer.cs</LastGenOutput>
-    </EmbeddedResource>
-    <EmbeddedResource Include="Wizard pages\Add backup\Strings\EditFilters.resx">
-      <SubType>Designer</SubType>
-      <Generator>ResXFileCodeGenerator</Generator>
-      <LastGenOutput>EditFilters.Designer.cs</LastGenOutput>
-    </EmbeddedResource>
-    <EmbeddedResource Include="Wizard pages\Add backup\Strings\FinishedAdd.resx">
-      <SubType>Designer</SubType>
-      <Generator>ResXFileCodeGenerator</Generator>
-      <LastGenOutput>FinishedAdd.Designer.cs</LastGenOutput>
-    </EmbeddedResource>
-    <EmbeddedResource Include="Wizard pages\Add backup\Strings\CleanupSettings.resx">
-      <SubType>Designer</SubType>
-      <Generator>ResXFileCodeGenerator</Generator>
-      <LastGenOutput>CleanupSettings.Designer.cs</LastGenOutput>
-    </EmbeddedResource>
-    <EmbeddedResource Include="Wizard pages\Add backup\Strings\PasswordSettings.resx">
-      <SubType>Designer</SubType>
-      <Generator>ResXFileCodeGenerator</Generator>
-      <LastGenOutput>PasswordSettings.Designer.cs</LastGenOutput>
-    </EmbeddedResource>
-    <EmbeddedResource Include="Wizard pages\Add backup\Strings\SelectFiles.resx">
-      <SubType>Designer</SubType>
-      <Generator>ResXFileCodeGenerator</Generator>
-      <LastGenOutput>SelectFiles.Designer.cs</LastGenOutput>
-    </EmbeddedResource>
-    <EmbeddedResource Include="Wizard pages\Add backup\Strings\SelectName.resx">
-      <SubType>Designer</SubType>
-      <Generator>ResXFileCodeGenerator</Generator>
-      <LastGenOutput>SelectName.Designer.cs</LastGenOutput>
-    </EmbeddedResource>
-    <EmbeddedResource Include="Wizard pages\Add backup\Strings\SelectWhen.resx">
-      <SubType>Designer</SubType>
-      <Generator>ResXFileCodeGenerator</Generator>
-      <LastGenOutput>SelectWhen.Designer.cs</LastGenOutput>
-    </EmbeddedResource>
-    <EmbeddedResource Include="Wizard pages\Add backup\Strings\SettingOverrides.resx">
-      <SubType>Designer</SubType>
-      <Generator>ResXFileCodeGenerator</Generator>
-      <LastGenOutput>SettingOverrides.Designer.cs</LastGenOutput>
-    </EmbeddedResource>
-    <EmbeddedResource Include="Wizard pages\Add backup\Strings\ThrottleOptions.resx">
-      <SubType>Designer</SubType>
-      <Generator>ResXFileCodeGenerator</Generator>
-      <LastGenOutput>ThrottleOptions.Designer.cs</LastGenOutput>
-    </EmbeddedResource>
-    <EmbeddedResource Include="Wizard pages\GUIContainer.resx">
-      <DependentUpon>GUIContainer.cs</DependentUpon>
-    </EmbeddedResource>
-    <EmbeddedResource Include="Wizard pages\GridContainer.resx">
-      <DependentUpon>GridContainer.cs</DependentUpon>
-    </EmbeddedResource>
-    <EmbeddedResource Include="HelperControls\CommandLineOptionGrid.resx">
-      <DependentUpon>CommandLineOptionGrid.cs</DependentUpon>
-    </EmbeddedResource>
-    <EmbeddedResource Include="Wizard pages\Delete backup\Strings\DeleteFinished.resx">
-      <SubType>Designer</SubType>
-      <Generator>ResXFileCodeGenerator</Generator>
-      <LastGenOutput>DeleteFinished.Designer.cs</LastGenOutput>
-    </EmbeddedResource>
-    <EmbeddedResource Include="Wizard pages\RestoreSetup\Strings\FinishedRestoreSetup.resx">
-      <SubType>Designer</SubType>
-      <Generator>ResXFileCodeGenerator</Generator>
-      <LastGenOutput>FinishedRestoreSetup.Designer.cs</LastGenOutput>
-    </EmbeddedResource>
-    <EmbeddedResource Include="Wizard pages\Restore\Strings\FinishedRestore.resx">
-      <SubType>Designer</SubType>
-      <Generator>ResXFileCodeGenerator</Generator>
-      <LastGenOutput>FinishedRestore.Designer.cs</LastGenOutput>
-    </EmbeddedResource>
-    <EmbeddedResource Include="Wizard pages\Restore\Strings\SelectBackupVersion.resx">
-      <SubType>Designer</SubType>
-      <Generator>ResXFileCodeGenerator</Generator>
-      <LastGenOutput>SelectBackupVersion.Designer.cs</LastGenOutput>
-    </EmbeddedResource>
-    <EmbeddedResource Include="Wizard pages\Restore\Strings\TargetFolder.resx">
-      <SubType>Designer</SubType>
-      <Generator>ResXFileCodeGenerator</Generator>
-      <LastGenOutput>TargetFolder.Designer.cs</LastGenOutput>
-    </EmbeddedResource>
-    <EmbeddedResource Include="Wizard pages\RunNow\Strings\RunNowFinished.resx">
-      <SubType>Designer</SubType>
-      <Generator>ResXFileCodeGenerator</Generator>
-      <LastGenOutput>RunNowFinished.Designer.cs</LastGenOutput>
-    </EmbeddedResource>
-    <EmbeddedResource Include="HelperControls\Strings\CommandLineOptionsGrid.resx">
-      <Generator>ResXFileCodeGenerator</Generator>
-      <LastGenOutput>CommandLineOptionsGrid.Designer.cs</LastGenOutput>
-    </EmbeddedResource>
-    <EmbeddedResource Include="Wizard pages\Strings\FirstLaunch.resx">
-      <SubType>Designer</SubType>
-      <Generator>ResXFileCodeGenerator</Generator>
-      <LastGenOutput>FirstLaunch.Designer.cs</LastGenOutput>
-    </EmbeddedResource>
-    <EmbeddedResource Include="Wizard pages\Strings\MainPage.resx">
-      <SubType>Designer</SubType>
-      <Generator>ResXFileCodeGenerator</Generator>
-      <LastGenOutput>MainPage.Designer.cs</LastGenOutput>
-    </EmbeddedResource>
-    <EmbeddedResource Include="Wizard pages\Strings\SelectBackend.resx">
-      <SubType>Designer</SubType>
-      <Generator>ResXFileCodeGenerator</Generator>
-      <LastGenOutput>SelectBackend.Designer.cs</LastGenOutput>
-    </EmbeddedResource>
-    <EmbeddedResource Include="Wizard pages\Strings\SelectBackup.resx">
-      <SubType>Designer</SubType>
-      <Generator>ResXFileCodeGenerator</Generator>
-      <LastGenOutput>SelectBackup.Designer.cs</LastGenOutput>
-    </EmbeddedResource>
-    <EmbeddedResource Include="Strings\WizardHandler.resx">
-      <Generator>ResXFileCodeGenerator</Generator>
-      <LastGenOutput>WizardHandler.Designer.cs</LastGenOutput>
-    </EmbeddedResource>
-  </ItemGroup>
-  <ItemGroup>
-    <None Include="Resources\DeletedFolder.png" />
-  </ItemGroup>
-  <ItemGroup>
-    <None Include="Resources\AddedFolder.png" />
-  </ItemGroup>
-  <ItemGroup>
-    <None Include="Resources\AddedOrModifiedFile.png" />
-  </ItemGroup>
-  <ItemGroup>
-    <None Include="Resources\ControlFile.png" />
-  </ItemGroup>
-  <ItemGroup>
-    <None Include="Resources\FullBackup.png" />
-  </ItemGroup>
-  <ItemGroup>
-    <None Include="Resources\PartialBackup.png" />
-  </ItemGroup>
-  <ItemGroup>
-    <None Include="Resources\FolderOpen.png" />
-  </ItemGroup>
-  <ItemGroup>
-    <None Include="Resources\DeletedFile.png" />
-  </ItemGroup>
-  <ItemGroup>
-    <None Include="Resources\PartialStatusIcon.png" />
-  </ItemGroup>
-  <ItemGroup>
-    <None Include="Resources\WizardMenuIcon.png" />
-  </ItemGroup>
-  <ItemGroup>
-    <None Include="Resources\LogMenuIcon.png" />
-  </ItemGroup>
-  <ItemGroup>
-    <None Include="Resources\ExamineMenuIcon.png" />
-  </ItemGroup>
-  <ItemGroup>
-    <None Include="app.config" />
-    <None Include="Resources\LogViewer.ico" />
-  </ItemGroup>
-  <ItemGroup>
-    <EmbeddedResource Include="HelperControls\FolderPathEntry.resx">
-      <DependentUpon>FolderPathEntry.cs</DependentUpon>
-    </EmbeddedResource>
-    <EmbeddedResource Include="HelperControls\Strings\BackupFileList.resx">
-      <Generator>ResXFileCodeGenerator</Generator>
-      <LastGenOutput>BackupFileList.Designer.cs</LastGenOutput>
-    </EmbeddedResource>
-    <EmbeddedResource Include="HelperControls\Strings\FilterEditor.resx">
-      <Generator>ResXFileCodeGenerator</Generator>
-      <LastGenOutput>FilterEditor.Designer.cs</LastGenOutput>
-    </EmbeddedResource>
-    <EmbeddedResource Include="HelperControls\Strings\WaitForOperation.resx">
-      <Generator>ResXFileCodeGenerator</Generator>
-      <LastGenOutput>WaitForOperation.Designer.cs</LastGenOutput>
-    </EmbeddedResource>
-    <EmbeddedResource Include="Strings\TrayIconWrapper.resx">
-      <Generator>ResXFileCodeGenerator</Generator>
-      <LastGenOutput>TrayIconWrapper.Designer.cs</LastGenOutput>
-    </EmbeddedResource>
-    <EmbeddedResource Include="Wizard pages\Backends\RawContainer.resx">
-      <DependentUpon>RawContainer.cs</DependentUpon>
-    </EmbeddedResource>
-    <None Include="Resources\Play.png" />
-    <None Include="Resources\Delay.png" />
-    <None Include="Resources\Pause.png" />
-    <None Include="Resources\TrayNormalPause.ico" />
-    <None Include="Resources\TrayWorkingPause.ico" />
-    <None Include="Resources\Status pause.png" />
-    <None Include="Resources\Stop.png" />
-    <None Include="Resources\Clock05.png" />
-    <None Include="Resources\Clock15.png" />
-    <None Include="Resources\Clock30.png" />
-    <None Include="Resources\Clock60.png" />
-    <None Include="Resources\Throttle.png" />
-    <None Include="Resources\Throttle.ico" />
-    <None Include="Resources\AddedFile.png" />
-    <None Include="Resources\ModifiedFile.png" />
-    <None Include="Resources\IncompleteFile.png" />
-    <None Include="Resources\Trash.png" />
-    <None Include="Resources\donate_button.gif" />
-    <None Include="Resources\help.png" />
-    <None Include="Resources\Wizard.png" />
-    <None Include="Resources\TrayNormalError.ico" />
-    <None Include="Resources\TrayNormalWarning.ico" />
-    <None Include="Resources\InterruptedStatusIcon.ico" />
-    <None Include="Resources\InterruptedStatusIcon.png" />
-    <None Include="Resources\EmptyBackupStatusIcon.png" />
-  </ItemGroup>
-  <Import Project="$(MSBuildBinPath)\Microsoft.CSharp.targets" />
-  <!-- To modify your build process, add your task inside one of the targets below and uncomment it. 
-       Other similar extension points exist, see Microsoft.Common.targets.
-  <Target Name="BeforeBuild">
-  </Target>
-  <Target Name="AfterBuild">
-  </Target>
-  -->
+﻿<?xml version="1.0" encoding="utf-8"?>
+<Project DefaultTargets="Build" xmlns="http://schemas.microsoft.com/developer/msbuild/2003" ToolsVersion="4.0">
+  <PropertyGroup>
+    <Configuration Condition=" '$(Configuration)' == '' ">Debug</Configuration>
+    <Platform Condition=" '$(Platform)' == '' ">AnyCPU</Platform>
+    <ProductVersion>9.0.30729</ProductVersion>
+    <SchemaVersion>2.0</SchemaVersion>
+    <ProjectGuid>{1470F75F-D364-4010-91D0-FD4DDA1C5159}</ProjectGuid>
+    <OutputType>WinExe</OutputType>
+    <AppDesignerFolder>Properties</AppDesignerFolder>
+    <RootNamespace>Duplicati.GUI</RootNamespace>
+    <AssemblyName>Duplicati</AssemblyName>
+    <ApplicationIcon>Duplicati.ico</ApplicationIcon>
+    <SignAssembly>true</SignAssembly>
+    <AssemblyOriginatorKeyFile>Duplicati.snk</AssemblyOriginatorKeyFile>
+    <FileUpgradeFlags>
+    </FileUpgradeFlags>
+    <OldToolsVersion>3.5</OldToolsVersion>
+    <UpgradeBackupLocation>
+    </UpgradeBackupLocation>
+  </PropertyGroup>
+  <PropertyGroup Condition=" '$(Configuration)|$(Platform)' == 'Debug|AnyCPU' ">
+    <DebugSymbols>true</DebugSymbols>
+    <DebugType>full</DebugType>
+    <Optimize>false</Optimize>
+    <OutputPath>bin\Debug\</OutputPath>
+    <DefineConstants>DEBUG;TRACE</DefineConstants>
+    <ErrorReport>prompt</ErrorReport>
+    <WarningLevel>4</WarningLevel>
+    <PlatformTarget>AnyCPU</PlatformTarget>
+  </PropertyGroup>
+  <PropertyGroup Condition=" '$(Configuration)|$(Platform)' == 'Release|AnyCPU' ">
+    <DebugType>pdbonly</DebugType>
+    <Optimize>true</Optimize>
+    <OutputPath>bin\Release\</OutputPath>
+    <DefineConstants>TRACE</DefineConstants>
+    <ErrorReport>prompt</ErrorReport>
+    <WarningLevel>4</WarningLevel>
+  </PropertyGroup>
+  <ItemGroup>
+    <Reference Include="System" />
+    <Reference Include="System.Data" />
+    <Reference Include="System.Drawing" />
+    <Reference Include="System.Windows.Forms" />
+    <Reference Include="System.Xml" />
+    <Reference Include="UnixSupport">
+      <HintPath>..\..\thirdparty\UnixSupport\UnixSupport.dll</HintPath>
+    </Reference>
+    <Reference Include="LightDatamodel">
+      <HintPath>..\..\thirdparty\LightDataModel\LightDatamodel.dll</HintPath>
+    </Reference>
+  </ItemGroup>
+  <ItemGroup>
+    <Compile Include="..\..\thirdparty\ShellIcons\ShellIcons.cs">
+      <Link>ShellIcons.cs</Link>
+    </Compile>
+    <Compile Include="ApplicationSetup.cs">
+      <SubType>Form</SubType>
+    </Compile>
+    <Compile Include="ApplicationSetup.Designer.cs">
+      <DependentUpon>ApplicationSetup.cs</DependentUpon>
+    </Compile>
+    <Compile Include="HelperControls\BandwidthLimit.cs">
+      <SubType>UserControl</SubType>
+    </Compile>
+    <Compile Include="HelperControls\BandwidthLimit.Designer.cs">
+      <DependentUpon>BandwidthLimit.cs</DependentUpon>
+    </Compile>
+    <Compile Include="HelperControls\FolderPathEntry.cs">
+      <SubType>UserControl</SubType>
+    </Compile>
+    <Compile Include="HelperControls\FolderPathEntry.Designer.cs">
+      <DependentUpon>FolderPathEntry.cs</DependentUpon>
+    </Compile>
+    <Compile Include="HelperControls\SizeSelector.cs">
+      <SubType>UserControl</SubType>
+    </Compile>
+    <Compile Include="HelperControls\SizeSelector.Designer.cs">
+      <DependentUpon>SizeSelector.cs</DependentUpon>
+    </Compile>
+    <Compile Include="HelperControls\Strings\BackupFileList.Designer.cs">
+      <AutoGen>True</AutoGen>
+      <DesignTime>True</DesignTime>
+      <DependentUpon>BackupFileList.resx</DependentUpon>
+    </Compile>
+    <Compile Include="HelperControls\Strings\BackupItems.Designer.cs">
+      <AutoGen>True</AutoGen>
+      <DesignTime>True</DesignTime>
+      <DependentUpon>BackupItems.resx</DependentUpon>
+    </Compile>
+    <Compile Include="HelperControls\Strings\BackupTreeView.Designer.cs">
+      <AutoGen>True</AutoGen>
+      <DesignTime>True</DesignTime>
+      <DependentUpon>BackupTreeView.resx</DependentUpon>
+    </Compile>
+    <Compile Include="HelperControls\Strings\DurationEditor.Designer.cs">
+      <AutoGen>True</AutoGen>
+      <DesignTime>True</DesignTime>
+      <DependentUpon>DurationEditor.resx</DependentUpon>
+    </Compile>
+    <Compile Include="HelperControls\Strings\FilterDialog.Designer.cs">
+      <AutoGen>True</AutoGen>
+      <DesignTime>True</DesignTime>
+      <DependentUpon>FilterDialog.resx</DependentUpon>
+    </Compile>
+    <Compile Include="HelperControls\Strings\FilterEditor.Designer.cs">
+      <AutoGen>True</AutoGen>
+      <DesignTime>True</DesignTime>
+      <DependentUpon>FilterEditor.resx</DependentUpon>
+    </Compile>
+    <Compile Include="HelperControls\Strings\SizeSelector.Designer.cs">
+      <AutoGen>True</AutoGen>
+      <DesignTime>True</DesignTime>
+      <DependentUpon>SizeSelector.resx</DependentUpon>
+    </Compile>
+    <Compile Include="HelperControls\Strings\TestSearchSelection.Designer.cs">
+      <AutoGen>True</AutoGen>
+      <DesignTime>True</DesignTime>
+      <DependentUpon>TestSearchSelection.resx</DependentUpon>
+    </Compile>
+    <Compile Include="HelperControls\Strings\WaitForOperation.Designer.cs">
+      <AutoGen>True</AutoGen>
+      <DesignTime>True</DesignTime>
+      <DependentUpon>WaitForOperation.resx</DependentUpon>
+    </Compile>
+    <Compile Include="HelperControls\ThreadPriorityPicker.cs">
+      <SubType>UserControl</SubType>
+    </Compile>
+    <Compile Include="HelperControls\ThreadPriorityPicker.Designer.cs">
+      <DependentUpon>ThreadPriorityPicker.cs</DependentUpon>
+    </Compile>
+    <Compile Include="MainForm.cs">
+      <SubType>Form</SubType>
+    </Compile>
+    <Compile Include="MainForm.Designer.cs">
+      <DependentUpon>MainForm.cs</DependentUpon>
+    </Compile>
+    <Compile Include="MonoSupport.cs" />
+    <Compile Include="Strings\ApplicationSetup.Designer.cs">
+      <AutoGen>True</AutoGen>
+      <DesignTime>True</DesignTime>
+      <DependentUpon>ApplicationSetup.resx</DependentUpon>
+    </Compile>
+    <Compile Include="Strings\Common.Designer.cs">
+      <AutoGen>True</AutoGen>
+      <DesignTime>True</DesignTime>
+      <DependentUpon>Common.resx</DependentUpon>
+    </Compile>
+    <Compile Include="HelperControls\BackupFileList.cs">
+      <SubType>UserControl</SubType>
+    </Compile>
+    <Compile Include="HelperControls\BackupFileList.Designer.cs">
+      <DependentUpon>BackupFileList.cs</DependentUpon>
+    </Compile>
+    <Compile Include="HelperControls\BackupItems.cs">
+      <SubType>UserControl</SubType>
+    </Compile>
+    <Compile Include="HelperControls\BackupItems.Designer.cs">
+      <DependentUpon>BackupItems.cs</DependentUpon>
+    </Compile>
+    <Compile Include="HelperControls\BackupTreeView.cs">
+      <SubType>UserControl</SubType>
+    </Compile>
+    <Compile Include="HelperControls\BackupTreeView.Designer.cs">
+      <DependentUpon>BackupTreeView.cs</DependentUpon>
+    </Compile>
+    <Compile Include="HelperControls\DurationEditor.cs">
+      <SubType>UserControl</SubType>
+    </Compile>
+    <Compile Include="HelperControls\DurationEditor.Designer.cs">
+      <DependentUpon>DurationEditor.cs</DependentUpon>
+    </Compile>
+    <Compile Include="HelperControls\FilterEditor.cs">
+      <SubType>UserControl</SubType>
+    </Compile>
+    <Compile Include="HelperControls\FilterEditor.Designer.cs">
+      <DependentUpon>FilterEditor.cs</DependentUpon>
+    </Compile>
+    <Compile Include="HelperControls\WaitForOperation.cs">
+      <SubType>Form</SubType>
+    </Compile>
+    <Compile Include="HelperControls\WaitForOperation.Designer.cs">
+      <DependentUpon>WaitForOperation.cs</DependentUpon>
+    </Compile>
+    <Compile Include="ListBackupFiles.cs">
+      <SubType>Form</SubType>
+    </Compile>
+    <Compile Include="ListBackupFiles.Designer.cs">
+      <DependentUpon>ListBackupFiles.cs</DependentUpon>
+    </Compile>
+    <Compile Include="LogViewer.cs">
+      <SubType>Form</SubType>
+    </Compile>
+    <Compile Include="LogViewer.Designer.cs">
+      <DependentUpon>LogViewer.cs</DependentUpon>
+    </Compile>
+    <Compile Include="Program.cs" />
+    <Compile Include="Properties\AssemblyInfo.cs" />
+    <EmbeddedResource Include="HelperControls\Strings\TestSearchSelection.resx">
+      <Generator>ResXFileCodeGenerator</Generator>
+      <LastGenOutput>TestSearchSelection.Designer.cs</LastGenOutput>
+    </EmbeddedResource>
+    <EmbeddedResource Include="HelperControls\TestSearchSelection.resx">
+      <DependentUpon>TestSearchSelection.cs</DependentUpon>
+    </EmbeddedResource>
+    <EmbeddedResource Include="Properties\Resources.resx">
+      <Generator>ResXFileCodeGenerator</Generator>
+      <LastGenOutput>Resources.Designer.cs</LastGenOutput>
+      <SubType>Designer</SubType>
+    </EmbeddedResource>
+    <Compile Include="Properties\Resources.Designer.cs">
+      <AutoGen>True</AutoGen>
+      <DependentUpon>Resources.resx</DependentUpon>
+      <DesignTime>True</DesignTime>
+    </Compile>
+    <None Include="Duplicati.snk" />
+    <None Include="Properties\Settings.settings">
+      <Generator>SettingsSingleFileGenerator</Generator>
+      <LastGenOutput>Settings.Designer.cs</LastGenOutput>
+    </None>
+    <Compile Include="Properties\Settings.Designer.cs">
+      <AutoGen>True</AutoGen>
+      <DependentUpon>Settings.settings</DependentUpon>
+      <DesignTimeSharedInput>True</DesignTimeSharedInput>
+    </Compile>
+    <Compile Include="RestoreBackup.cs">
+      <SubType>Form</SubType>
+    </Compile>
+    <Compile Include="RestoreBackup.Designer.cs">
+      <DependentUpon>RestoreBackup.cs</DependentUpon>
+    </Compile>
+    <Compile Include="ServiceStatus.cs">
+      <SubType>Form</SubType>
+    </Compile>
+    <Compile Include="ServiceStatus.Designer.cs">
+      <DependentUpon>ServiceStatus.cs</DependentUpon>
+    </Compile>
+    <Compile Include="Strings\ListBackupFiles.Designer.cs">
+      <AutoGen>True</AutoGen>
+      <DesignTime>True</DesignTime>
+      <DependentUpon>ListBackupFiles.resx</DependentUpon>
+    </Compile>
+    <Compile Include="Strings\MainForm.Designer.cs">
+      <AutoGen>True</AutoGen>
+      <DesignTime>True</DesignTime>
+      <DependentUpon>MainForm.resx</DependentUpon>
+    </Compile>
+    <Compile Include="Strings\Program.Designer.cs">
+      <AutoGen>True</AutoGen>
+      <DesignTime>True</DesignTime>
+      <DependentUpon>Program.resx</DependentUpon>
+    </Compile>
+    <Compile Include="Strings\ServiceStatus.Designer.cs">
+      <AutoGen>True</AutoGen>
+      <DesignTime>True</DesignTime>
+      <DependentUpon>ServiceStatus.resx</DependentUpon>
+    </Compile>
+    <Compile Include="Strings\TrayIconWrapper.Designer.cs">
+      <AutoGen>True</AutoGen>
+      <DesignTime>True</DesignTime>
+      <DependentUpon>TrayIconWrapper.resx</DependentUpon>
+    </Compile>
+    <Compile Include="ThrottleControl.cs">
+      <SubType>Form</SubType>
+    </Compile>
+    <Compile Include="ThrottleControl.Designer.cs">
+      <DependentUpon>ThrottleControl.cs</DependentUpon>
+    </Compile>
+    <Compile Include="Wizard pages\Add backup\AdvancedOptions.cs">
+      <SubType>UserControl</SubType>
+    </Compile>
+    <Compile Include="Wizard pages\Add backup\AdvancedOptions.Designer.cs">
+      <DependentUpon>AdvancedOptions.cs</DependentUpon>
+    </Compile>
+    <Compile Include="HelperControls\FilterDialog.cs">
+      <SubType>Form</SubType>
+    </Compile>
+    <Compile Include="HelperControls\FilterDialog.Designer.cs">
+      <DependentUpon>FilterDialog.cs</DependentUpon>
+    </Compile>
+    <Compile Include="Wizard pages\Add backup\EditFilters.cs">
+      <SubType>UserControl</SubType>
+    </Compile>
+    <Compile Include="Wizard pages\Add backup\EditFilters.Designer.cs">
+      <DependentUpon>EditFilters.cs</DependentUpon>
+    </Compile>
+    <Compile Include="Wizard pages\Add backup\FinishedAdd.cs">
+      <SubType>UserControl</SubType>
+    </Compile>
+    <Compile Include="Wizard pages\Add backup\FinishedAdd.Designer.cs">
+      <DependentUpon>FinishedAdd.cs</DependentUpon>
+    </Compile>
+    <Compile Include="HelperControls\TestSearchSelection.cs">
+      <SubType>Form</SubType>
+    </Compile>
+    <Compile Include="HelperControls\TestSearchSelection.Designer.cs">
+      <DependentUpon>TestSearchSelection.cs</DependentUpon>
+    </Compile>
+    <Compile Include="Wizard pages\Add backup\SettingOverrides.cs">
+      <SubType>UserControl</SubType>
+    </Compile>
+    <Compile Include="Wizard pages\Add backup\SettingOverrides.Designer.cs">
+      <DependentUpon>SettingOverrides.cs</DependentUpon>
+    </Compile>
+    <Compile Include="Wizard pages\Add backup\Strings\AdvancedOptions.Designer.cs">
+      <AutoGen>True</AutoGen>
+      <DesignTime>True</DesignTime>
+      <DependentUpon>AdvancedOptions.resx</DependentUpon>
+    </Compile>
+    <Compile Include="Wizard pages\Add backup\Strings\EditFilters.Designer.cs">
+      <AutoGen>True</AutoGen>
+      <DesignTime>True</DesignTime>
+      <DependentUpon>EditFilters.resx</DependentUpon>
+    </Compile>
+    <Compile Include="Wizard pages\Add backup\Strings\FinishedAdd.Designer.cs">
+      <AutoGen>True</AutoGen>
+      <DesignTime>True</DesignTime>
+      <DependentUpon>FinishedAdd.resx</DependentUpon>
+    </Compile>
+    <Compile Include="Wizard pages\Add backup\Strings\CleanupSettings.Designer.cs">
+      <AutoGen>True</AutoGen>
+      <DesignTime>True</DesignTime>
+      <DependentUpon>CleanupSettings.resx</DependentUpon>
+    </Compile>
+    <Compile Include="Wizard pages\Add backup\Strings\PasswordSettings.Designer.cs">
+      <AutoGen>True</AutoGen>
+      <DesignTime>True</DesignTime>
+      <DependentUpon>PasswordSettings.resx</DependentUpon>
+    </Compile>
+    <Compile Include="Wizard pages\Add backup\Strings\SelectFiles.Designer.cs">
+      <AutoGen>True</AutoGen>
+      <DesignTime>True</DesignTime>
+      <DependentUpon>SelectFiles.resx</DependentUpon>
+    </Compile>
+    <Compile Include="Wizard pages\Add backup\Strings\SelectName.Designer.cs">
+      <AutoGen>True</AutoGen>
+      <DesignTime>True</DesignTime>
+      <DependentUpon>SelectName.resx</DependentUpon>
+    </Compile>
+    <Compile Include="Wizard pages\Add backup\Strings\SelectWhen.Designer.cs">
+      <AutoGen>True</AutoGen>
+      <DesignTime>True</DesignTime>
+      <DependentUpon>SelectWhen.resx</DependentUpon>
+    </Compile>
+    <Compile Include="Wizard pages\Add backup\Strings\SettingOverrides.Designer.cs">
+      <AutoGen>True</AutoGen>
+      <DesignTime>True</DesignTime>
+      <DependentUpon>SettingOverrides.resx</DependentUpon>
+    </Compile>
+    <Compile Include="Wizard pages\Add backup\Strings\ThrottleOptions.Designer.cs">
+      <AutoGen>True</AutoGen>
+      <DesignTime>True</DesignTime>
+      <DependentUpon>ThrottleOptions.resx</DependentUpon>
+    </Compile>
+    <Compile Include="Wizard pages\Backends\RawContainer.cs">
+      <SubType>UserControl</SubType>
+    </Compile>
+    <Compile Include="Wizard pages\Backends\RawContainer.Designer.cs">
+      <DependentUpon>RawContainer.cs</DependentUpon>
+    </Compile>
+    <Compile Include="Wizard pages\GUIContainer.cs">
+      <SubType>UserControl</SubType>
+    </Compile>
+    <Compile Include="Wizard pages\GUIContainer.Designer.cs">
+      <DependentUpon>GUIContainer.cs</DependentUpon>
+    </Compile>
+    <Compile Include="Wizard pages\GridContainer.cs">
+      <SubType>UserControl</SubType>
+    </Compile>
+    <Compile Include="Wizard pages\GridContainer.Designer.cs">
+      <DependentUpon>GridContainer.cs</DependentUpon>
+    </Compile>
+    <Compile Include="HelperControls\CommandLineOptionGrid.cs">
+      <SubType>UserControl</SubType>
+    </Compile>
+    <Compile Include="HelperControls\CommandLineOptionGrid.Designer.cs">
+      <DependentUpon>CommandLineOptionGrid.cs</DependentUpon>
+    </Compile>
+    <Compile Include="Wizard pages\Delete backup\Strings\DeleteFinished.Designer.cs">
+      <AutoGen>True</AutoGen>
+      <DesignTime>True</DesignTime>
+      <DependentUpon>DeleteFinished.resx</DependentUpon>
+    </Compile>
+    <Compile Include="Wizard pages\RestoreSetup\FinishedRestoreSetup.cs">
+      <SubType>UserControl</SubType>
+    </Compile>
+    <Compile Include="Wizard pages\RestoreSetup\FinishedRestoreSetup.Designer.cs">
+      <DependentUpon>FinishedRestoreSetup.cs</DependentUpon>
+    </Compile>
+    <Compile Include="Wizard pages\Add backup\CleanupSettings.cs">
+      <SubType>UserControl</SubType>
+    </Compile>
+    <Compile Include="Wizard pages\Add backup\CleanupSettings.Designer.cs">
+      <DependentUpon>CleanupSettings.cs</DependentUpon>
+    </Compile>
+    <Compile Include="Wizard pages\Add backup\PasswordSettings.cs">
+      <SubType>UserControl</SubType>
+    </Compile>
+    <Compile Include="Wizard pages\Add backup\PasswordSettings.Designer.cs">
+      <DependentUpon>PasswordSettings.cs</DependentUpon>
+    </Compile>
+    <Compile Include="Wizard pages\Add backup\SelectFiles.cs">
+      <SubType>UserControl</SubType>
+    </Compile>
+    <Compile Include="Wizard pages\Add backup\SelectFiles.Designer.cs">
+      <DependentUpon>SelectFiles.cs</DependentUpon>
+    </Compile>
+    <Compile Include="Wizard pages\Add backup\SelectName.cs">
+      <SubType>UserControl</SubType>
+    </Compile>
+    <Compile Include="Wizard pages\Add backup\SelectName.Designer.cs">
+      <DependentUpon>SelectName.cs</DependentUpon>
+    </Compile>
+    <Compile Include="Wizard pages\Add backup\SelectWhen.cs">
+      <SubType>UserControl</SubType>
+    </Compile>
+    <Compile Include="Wizard pages\Add backup\SelectWhen.Designer.cs">
+      <DependentUpon>SelectWhen.cs</DependentUpon>
+    </Compile>
+    <Compile Include="Wizard pages\Add backup\ThrottleOptions.cs">
+      <SubType>UserControl</SubType>
+    </Compile>
+    <Compile Include="Wizard pages\Add backup\ThrottleOptions.Designer.cs">
+      <DependentUpon>ThrottleOptions.cs</DependentUpon>
+    </Compile>
+    <Compile Include="Wizard pages\Delete backup\DeleteFinished.cs">
+      <SubType>UserControl</SubType>
+    </Compile>
+    <Compile Include="Wizard pages\Delete backup\DeleteFinished.Designer.cs">
+      <DependentUpon>DeleteFinished.cs</DependentUpon>
+    </Compile>
+    <Compile Include="Wizard pages\FirstLaunch.cs">
+      <SubType>UserControl</SubType>
+    </Compile>
+    <Compile Include="Wizard pages\FirstLaunch.Designer.cs">
+      <DependentUpon>FirstLaunch.cs</DependentUpon>
+    </Compile>
+    <Compile Include="Wizard pages\MainPage.cs">
+      <SubType>UserControl</SubType>
+    </Compile>
+    <Compile Include="Wizard pages\MainPage.Designer.cs">
+      <DependentUpon>MainPage.cs</DependentUpon>
+    </Compile>
+    <Compile Include="Wizard pages\RestoreSetup\Strings\FinishedRestoreSetup.Designer.cs">
+      <AutoGen>True</AutoGen>
+      <DesignTime>True</DesignTime>
+      <DependentUpon>FinishedRestoreSetup.resx</DependentUpon>
+    </Compile>
+    <Compile Include="Wizard pages\Restore\FinishedRestore.cs">
+      <SubType>UserControl</SubType>
+    </Compile>
+    <Compile Include="Wizard pages\Restore\FinishedRestore.Designer.cs">
+      <DependentUpon>FinishedRestore.cs</DependentUpon>
+    </Compile>
+    <Compile Include="Wizard pages\Restore\SelectBackupVersion.cs">
+      <SubType>UserControl</SubType>
+    </Compile>
+    <Compile Include="Wizard pages\Restore\SelectBackupVersion.Designer.cs">
+      <DependentUpon>SelectBackupVersion.cs</DependentUpon>
+    </Compile>
+    <Compile Include="Wizard pages\Restore\Strings\FinishedRestore.Designer.cs">
+      <AutoGen>True</AutoGen>
+      <DesignTime>True</DesignTime>
+      <DependentUpon>FinishedRestore.resx</DependentUpon>
+    </Compile>
+    <Compile Include="Wizard pages\Restore\Strings\SelectBackupVersion.Designer.cs">
+      <AutoGen>True</AutoGen>
+      <DesignTime>True</DesignTime>
+      <DependentUpon>SelectBackupVersion.resx</DependentUpon>
+    </Compile>
+    <Compile Include="Wizard pages\Restore\Strings\TargetFolder.Designer.cs">
+      <AutoGen>True</AutoGen>
+      <DesignTime>True</DesignTime>
+      <DependentUpon>TargetFolder.resx</DependentUpon>
+    </Compile>
+    <Compile Include="Wizard pages\Restore\TargetFolder.cs">
+      <SubType>UserControl</SubType>
+    </Compile>
+    <Compile Include="Wizard pages\Restore\TargetFolder.Designer.cs">
+      <DependentUpon>TargetFolder.cs</DependentUpon>
+    </Compile>
+    <Compile Include="Wizard pages\RunNow\RunNowFinished.cs">
+      <SubType>UserControl</SubType>
+    </Compile>
+    <Compile Include="Wizard pages\RunNow\RunNowFinished.Designer.cs">
+      <DependentUpon>RunNowFinished.cs</DependentUpon>
+    </Compile>
+    <Compile Include="Wizard pages\RunNow\Strings\RunNowFinished.Designer.cs">
+      <AutoGen>True</AutoGen>
+      <DesignTime>True</DesignTime>
+      <DependentUpon>RunNowFinished.resx</DependentUpon>
+    </Compile>
+    <Compile Include="Wizard pages\SelectBackend.cs">
+      <SubType>UserControl</SubType>
+    </Compile>
+    <Compile Include="Wizard pages\SelectBackend.Designer.cs">
+      <DependentUpon>SelectBackend.cs</DependentUpon>
+    </Compile>
+    <Compile Include="Wizard pages\SelectBackup.cs">
+      <SubType>UserControl</SubType>
+    </Compile>
+    <Compile Include="Wizard pages\SelectBackup.Designer.cs">
+      <DependentUpon>SelectBackup.cs</DependentUpon>
+    </Compile>
+    <Compile Include="HelperControls\Strings\CommandLineOptionsGrid.Designer.cs">
+      <AutoGen>True</AutoGen>
+      <DesignTime>True</DesignTime>
+      <DependentUpon>CommandLineOptionsGrid.resx</DependentUpon>
+    </Compile>
+    <Compile Include="Wizard pages\Strings\FirstLaunch.Designer.cs">
+      <AutoGen>True</AutoGen>
+      <DesignTime>True</DesignTime>
+      <DependentUpon>FirstLaunch.resx</DependentUpon>
+    </Compile>
+    <Compile Include="Wizard pages\Strings\MainPage.Designer.cs">
+      <AutoGen>True</AutoGen>
+      <DesignTime>True</DesignTime>
+      <DependentUpon>MainPage.resx</DependentUpon>
+    </Compile>
+    <Compile Include="Wizard pages\Strings\SelectBackend.Designer.cs">
+      <AutoGen>True</AutoGen>
+      <DesignTime>True</DesignTime>
+      <DependentUpon>SelectBackend.resx</DependentUpon>
+    </Compile>
+    <Compile Include="Wizard pages\Strings\SelectBackup.Designer.cs">
+      <AutoGen>True</AutoGen>
+      <DesignTime>True</DesignTime>
+      <DependentUpon>SelectBackup.resx</DependentUpon>
+    </Compile>
+    <Compile Include="Strings\WizardHandler.Designer.cs">
+      <AutoGen>True</AutoGen>
+      <DesignTime>True</DesignTime>
+      <DependentUpon>WizardHandler.resx</DependentUpon>
+    </Compile>
+    <Compile Include="Wizard pages\WizardSettingsWrapper.cs" />
+    <Compile Include="WizardHandler.cs" />
+  </ItemGroup>
+  <ItemGroup>
+    <ProjectReference Include="..\..\WizardForm\WizardForm.csproj">
+      <Project>{F2854848-BF78-4A6D-9A2A-2AE2AFB70DF1}</Project>
+      <Name>WizardForm</Name>
+    </ProjectReference>
+    <ProjectReference Include="..\CommandLine\BackendTester\Duplicati.CommandLine.BackendTester.csproj">
+      <Project>{E7280DCA-7776-4A73-B9B5-41FD77FC8799}</Project>
+      <Name>Duplicati.CommandLine.BackendTester</Name>
+    </ProjectReference>
+    <ProjectReference Include="..\CommandLine\Decrypter\Duplicati.CommandLine.Decrypter.csproj">
+      <Project>{E2AF781D-D1E1-4512-BF2C-D6DA8D0F797F}</Project>
+      <Name>Duplicati.CommandLine.Decrypter</Name>
+    </ProjectReference>
+    <ProjectReference Include="..\CommandLine\Duplicati.CommandLine.csproj">
+      <Project>{81765A64-3661-4E3E-B850-2F6F87A51F74}</Project>
+      <Name>Duplicati.CommandLine</Name>
+    </ProjectReference>
+    <ProjectReference Include="..\Library\Backend\CloudFiles\Duplicati.Library.Backend.CloudFiles.csproj">
+      <Project>{1BFAE226-8364-4086-825C-BB83F6F3EE4C}</Project>
+      <Name>Duplicati.Library.Backend.CloudFiles</Name>
+    </ProjectReference>
+    <ProjectReference Include="..\Library\Backend\File\Duplicati.Library.Backend.File.csproj">
+      <Project>{FC9B7611-836F-4127-8B44-A7C31F506807}</Project>
+      <Name>Duplicati.Library.Backend.File</Name>
+    </ProjectReference>
+    <ProjectReference Include="..\Library\Backend\FTP\Duplicati.Library.Backend.FTP.csproj">
+      <Project>{F61679A9-E5DE-468A-B5A4-05F92D0143D2}</Project>
+      <Name>Duplicati.Library.Backend.FTP</Name>
+    </ProjectReference>
+    <ProjectReference Include="..\Library\Backend\GoogleDocs\Duplicati.Library.Backend.GoogleDocs.csproj">
+      <Project>{42C91180-11EB-4590-82EA-80FE9D4DEBEC}</Project>
+      <Name>Duplicati.Library.Backend.GoogleDocs</Name>
+    </ProjectReference>
+    <ProjectReference Include="..\Library\Backend\S3\Duplicati.Library.Backend.S3.csproj">
+      <Project>{C03F6DFD-805A-4BE0-9338-64870ADDB4A2}</Project>
+      <Name>Duplicati.Library.Backend.S3</Name>
+    </ProjectReference>
+    <ProjectReference Include="..\Library\Backend\SSHv2\Duplicati.Library.Backend.SSHv2.csproj">
+      <Project>{FF2BF37C-E502-4C98-BEA0-701671DDFA08}</Project>
+      <Name>Duplicati.Library.Backend.SSHv2</Name>
+    </ProjectReference>
+    <ProjectReference Include="..\Library\Backend\SkyDrive\Duplicati.Library.Backend.SkyDrive.csproj">
+      <Project>{CCD76347-7DC7-4B42-B7E1-E500E624CAC3}</Project>
+      <Name>Duplicati.Library.Backend.SkyDrive</Name>
+    </ProjectReference>
+    <ProjectReference Include="..\Library\Backend\TahoeLAFS\Duplicati.Library.Backend.TahoeLAFS.csproj">
+      <Project>{C0270709-2A40-43B5-8CF1-69581B9FA2A1}</Project>
+      <Name>Duplicati.Library.Backend.TahoeLAFS</Name>
+    </ProjectReference>
+    <ProjectReference Include="..\Library\Backend\WEBDAV\Duplicati.Library.Backend.WEBDAV.csproj">
+      <Project>{BAE27510-8B5D-44B2-B33E-372A98908041}</Project>
+      <Name>Duplicati.Library.Backend.WEBDAV</Name>
+    </ProjectReference>
+    <ProjectReference Include="..\Library\Compression\Duplicati.Library.Compression.csproj">
+      <Project>{19ECCE09-B5EB-406C-8C57-BAC66997D469}</Project>
+      <Name>Duplicati.Library.Compression</Name>
+    </ProjectReference>
+    <ProjectReference Include="..\Library\Utility\Duplicati.Library.Utility.csproj">
+      <Project>{DE3E5D4C-51AB-4E5E-BEE8-E636CEBFBA65}</Project>
+      <Name>Duplicati.Library.Utility</Name>
+    </ProjectReference>
+    <ProjectReference Include="..\Library\DynamicLoader\Duplicati.Library.DynamicLoader.csproj">
+      <Project>{0CA86ECF-5BEC-4909-B4F6-110A03B30B92}</Project>
+      <Name>Duplicati.Library.DynamicLoader</Name>
+    </ProjectReference>
+    <ProjectReference Include="..\Library\Encryption\Duplicati.Library.Encryption.csproj">
+      <Project>{94484FDB-2EFA-4CF0-9BE6-A561157B4F87}</Project>
+      <Name>Duplicati.Library.Encryption</Name>
+    </ProjectReference>
+    <ProjectReference Include="..\Library\Interface\Duplicati.Library.Interface.csproj">
+      <Project>{C5899F45-B0FF-483C-9D38-24A9FCAAB237}</Project>
+      <Name>Duplicati.Library.Interface</Name>
+    </ProjectReference>
+    <ProjectReference Include="..\Library\Logging\Duplicati.Library.Logging.csproj">
+      <Project>{D10A5FC0-11B4-4E70-86AA-8AEA52BD9798}</Project>
+      <Name>Duplicati.Library.Logging</Name>
+    </ProjectReference>
+    <ProjectReference Include="..\Library\Main\Duplicati.Library.Main.csproj">
+      <Project>{10D2D1B7-C664-41D8-9B3A-00040C3D421B}</Project>
+      <Name>Duplicati.Library.Main</Name>
+    </ProjectReference>
+    <ProjectReference Include="..\Library\Modules\Builtin\Duplicati.Library.Modules.Builtin.csproj">
+      <Project>{52826615-7964-47FE-B4B3-1B2DBDF605B9}</Project>
+      <Name>Duplicati.Library.Modules.Builtin</Name>
+    </ProjectReference>
+    <ProjectReference Include="..\Library\Snapshots\Duplicati.Library.Snapshots.csproj">
+      <Project>{D63E53E4-A458-4C2F-914D-92F715F58ACE}</Project>
+      <Name>Duplicati.Library.Snapshots</Name>
+    </ProjectReference>
+    <ProjectReference Include="..\License\Duplicati.License.csproj">
+      <Project>{4D012CB1-4B92-47F4-89B7-BF80A73A2E99}</Project>
+      <Name>Duplicati.License</Name>
+    </ProjectReference>
+    <ProjectReference Include="..\Server\Duplicati.Server.csproj">
+      <Project>{19E661D2-C5DA-4F35-B3EE-7586E5734B5F}</Project>
+      <Name>Duplicati.Server</Name>
+    </ProjectReference>
+    <ProjectReference Include="..\Server\Duplicati.Server.Serialization\Duplicati.Server.Serialization.csproj">
+      <Project>{33FD1D24-C28F-4C71-933F-98F1586EA76C}</Project>
+      <Name>Duplicati.Server.Serialization</Name>
+    </ProjectReference>
+    <ProjectReference Include="..\Winforms\Controls\Duplicati.Winforms.Controls.csproj">
+      <Project>{7886BA79-A38A-4288-8B8A-9F29D0E15AC0}</Project>
+      <Name>Duplicati.Winforms.Controls</Name>
+    </ProjectReference>
+    <ProjectReference Include="Datamodel\Datamodel.csproj">
+      <Project>{B60D0993-B0C5-457A-90D9-DB6EEB33CE47}</Project>
+      <Name>Datamodel</Name>
+    </ProjectReference>
+    <ProjectReference Include="..\CommandLine\BackendTool\Duplicati.CommandLine.BackendTool.csproj">
+      <Project>{2AF960C0-357D-4D44-A3D5-8B6E89DB0F11}</Project>
+      <Name>Duplicati.CommandLine.BackendTool</Name>
+    </ProjectReference>
+  </ItemGroup>
+  <ItemGroup>
+    <EmbeddedResource Include="ApplicationSetup.resx">
+      <SubType>Designer</SubType>
+      <DependentUpon>ApplicationSetup.cs</DependentUpon>
+    </EmbeddedResource>
+    <EmbeddedResource Include="HelperControls\BackupFileList.resx">
+      <SubType>Designer</SubType>
+      <DependentUpon>BackupFileList.cs</DependentUpon>
+    </EmbeddedResource>
+    <EmbeddedResource Include="HelperControls\BackupItems.resx">
+      <SubType>Designer</SubType>
+      <DependentUpon>BackupItems.cs</DependentUpon>
+    </EmbeddedResource>
+    <EmbeddedResource Include="HelperControls\BackupTreeView.resx">
+      <SubType>Designer</SubType>
+      <DependentUpon>BackupTreeView.cs</DependentUpon>
+    </EmbeddedResource>
+    <EmbeddedResource Include="HelperControls\DurationEditor.resx">
+      <SubType>Designer</SubType>
+      <DependentUpon>DurationEditor.cs</DependentUpon>
+    </EmbeddedResource>
+    <EmbeddedResource Include="HelperControls\FilterEditor.resx">
+      <SubType>Designer</SubType>
+      <DependentUpon>FilterEditor.cs</DependentUpon>
+    </EmbeddedResource>
+    <EmbeddedResource Include="HelperControls\WaitForOperation.resx">
+      <SubType>Designer</SubType>
+      <DependentUpon>WaitForOperation.cs</DependentUpon>
+    </EmbeddedResource>
+    <EmbeddedResource Include="LogViewer.resx">
+      <SubType>Designer</SubType>
+      <DependentUpon>LogViewer.cs</DependentUpon>
+    </EmbeddedResource>
+    <EmbeddedResource Include="RestoreBackup.resx">
+      <SubType>Designer</SubType>
+      <DependentUpon>RestoreBackup.cs</DependentUpon>
+    </EmbeddedResource>
+    <EmbeddedResource Include="ServiceStatus.resx">
+      <SubType>Designer</SubType>
+      <DependentUpon>ServiceStatus.cs</DependentUpon>
+    </EmbeddedResource>
+    <EmbeddedResource Include="Wizard pages\Add backup\AdvancedOptions.resx">
+      <SubType>Designer</SubType>
+      <DependentUpon>AdvancedOptions.cs</DependentUpon>
+    </EmbeddedResource>
+    <EmbeddedResource Include="HelperControls\FilterDialog.resx">
+      <SubType>Designer</SubType>
+      <DependentUpon>FilterDialog.cs</DependentUpon>
+    </EmbeddedResource>
+    <EmbeddedResource Include="Wizard pages\Add backup\EditFilters.resx">
+      <SubType>Designer</SubType>
+      <DependentUpon>EditFilters.cs</DependentUpon>
+    </EmbeddedResource>
+    <EmbeddedResource Include="Wizard pages\Add backup\FinishedAdd.resx">
+      <SubType>Designer</SubType>
+      <DependentUpon>FinishedAdd.cs</DependentUpon>
+    </EmbeddedResource>
+    <EmbeddedResource Include="Wizard pages\Add backup\CleanupSettings.resx">
+      <SubType>Designer</SubType>
+      <DependentUpon>CleanupSettings.cs</DependentUpon>
+    </EmbeddedResource>
+    <EmbeddedResource Include="Wizard pages\Add backup\PasswordSettings.resx">
+      <SubType>Designer</SubType>
+      <DependentUpon>PasswordSettings.cs</DependentUpon>
+    </EmbeddedResource>
+    <EmbeddedResource Include="Wizard pages\Add backup\SelectFiles.resx">
+      <SubType>Designer</SubType>
+      <DependentUpon>SelectFiles.cs</DependentUpon>
+    </EmbeddedResource>
+    <EmbeddedResource Include="Wizard pages\Add backup\SelectName.resx">
+      <SubType>Designer</SubType>
+      <DependentUpon>SelectName.cs</DependentUpon>
+    </EmbeddedResource>
+    <EmbeddedResource Include="Wizard pages\Add backup\SelectWhen.resx">
+      <SubType>Designer</SubType>
+      <DependentUpon>SelectWhen.cs</DependentUpon>
+    </EmbeddedResource>
+    <EmbeddedResource Include="Wizard pages\Add backup\ThrottleOptions.resx">
+      <SubType>Designer</SubType>
+      <DependentUpon>ThrottleOptions.cs</DependentUpon>
+    </EmbeddedResource>
+    <EmbeddedResource Include="Wizard pages\Delete backup\DeleteFinished.resx">
+      <SubType>Designer</SubType>
+      <DependentUpon>DeleteFinished.cs</DependentUpon>
+    </EmbeddedResource>
+    <EmbeddedResource Include="Wizard pages\FirstLaunch.resx">
+      <SubType>Designer</SubType>
+      <DependentUpon>FirstLaunch.cs</DependentUpon>
+    </EmbeddedResource>
+    <EmbeddedResource Include="Wizard pages\MainPage.resx">
+      <SubType>Designer</SubType>
+      <DependentUpon>MainPage.cs</DependentUpon>
+    </EmbeddedResource>
+    <EmbeddedResource Include="Wizard pages\RestoreSetup\FinishedRestoreSetup.resx">
+      <DependentUpon>FinishedRestoreSetup.cs</DependentUpon>
+      <SubType>Designer</SubType>
+    </EmbeddedResource>
+    <EmbeddedResource Include="Wizard pages\Restore\FinishedRestore.resx">
+      <SubType>Designer</SubType>
+      <DependentUpon>FinishedRestore.cs</DependentUpon>
+    </EmbeddedResource>
+    <EmbeddedResource Include="Wizard pages\Restore\SelectBackupVersion.resx">
+      <SubType>Designer</SubType>
+      <DependentUpon>SelectBackupVersion.cs</DependentUpon>
+    </EmbeddedResource>
+    <EmbeddedResource Include="Wizard pages\Restore\TargetFolder.resx">
+      <SubType>Designer</SubType>
+      <DependentUpon>TargetFolder.cs</DependentUpon>
+    </EmbeddedResource>
+    <EmbeddedResource Include="Wizard pages\RunNow\RunNowFinished.resx">
+      <SubType>Designer</SubType>
+      <DependentUpon>RunNowFinished.cs</DependentUpon>
+    </EmbeddedResource>
+    <EmbeddedResource Include="Wizard pages\SelectBackend.resx">
+      <SubType>Designer</SubType>
+      <DependentUpon>SelectBackend.cs</DependentUpon>
+    </EmbeddedResource>
+    <EmbeddedResource Include="Wizard pages\SelectBackup.resx">
+      <SubType>Designer</SubType>
+      <DependentUpon>SelectBackup.cs</DependentUpon>
+    </EmbeddedResource>
+    <EmbeddedResource Include="Backup defaults.xml" />
+    <EmbeddedResource Include="TrayUnknown.ico" />
+  </ItemGroup>
+  <ItemGroup>
+    <None Include="Resources\TrayWorking.ico" />
+  </ItemGroup>
+  <ItemGroup>
+    <None Include="Resources\TrayNormal.ico" />
+  </ItemGroup>
+  <ItemGroup>
+    <None Include="Resources\Duplicati.png" />
+  </ItemGroup>
+  <ItemGroup>
+    <None Include="Resources\SmallLogo.png" />
+  </ItemGroup>
+  <ItemGroup>
+    <None Include="Resources\Status Working.png" />
+  </ItemGroup>
+  <ItemGroup>
+    <None Include="Resources\Status OK.png" />
+  </ItemGroup>
+  <ItemGroup>
+    <None Include="Resources\WarningStatusIcon.png" />
+  </ItemGroup>
+  <ItemGroup>
+    <None Include="Resources\ErrorStatusIcon.png" />
+  </ItemGroup>
+  <ItemGroup>
+    <None Include="Resources\OKStatusIcon.png" />
+  </ItemGroup>
+  <ItemGroup>
+    <None Include="Resources\SettingsMenuIcon.png" />
+  </ItemGroup>
+  <ItemGroup>
+    <None Include="Resources\CloseMenuIcon.png" />
+  </ItemGroup>
+  <ItemGroup>
+    <None Include="Resources\SetupMenuIcon.png" />
+  </ItemGroup>
+  <ItemGroup>
+    <None Include="Resources\StatusMenuIcon.png" />
+  </ItemGroup>
+  <ItemGroup>
+    <EmbeddedResource Include="HelperControls\BandwidthLimit.resx">
+      <DependentUpon>BandwidthLimit.cs</DependentUpon>
+    </EmbeddedResource>
+    <EmbeddedResource Include="HelperControls\SizeSelector.resx">
+      <DependentUpon>SizeSelector.cs</DependentUpon>
+    </EmbeddedResource>
+    <EmbeddedResource Include="HelperControls\Strings\BackupItems.resx">
+      <SubType>Designer</SubType>
+      <Generator>ResXFileCodeGenerator</Generator>
+      <LastGenOutput>BackupItems.Designer.cs</LastGenOutput>
+    </EmbeddedResource>
+    <EmbeddedResource Include="HelperControls\Strings\BackupTreeView.resx">
+      <SubType>Designer</SubType>
+      <Generator>ResXFileCodeGenerator</Generator>
+      <LastGenOutput>BackupTreeView.Designer.cs</LastGenOutput>
+    </EmbeddedResource>
+    <EmbeddedResource Include="HelperControls\Strings\DurationEditor.resx">
+      <SubType>Designer</SubType>
+      <Generator>ResXFileCodeGenerator</Generator>
+      <LastGenOutput>DurationEditor.Designer.cs</LastGenOutput>
+    </EmbeddedResource>
+    <EmbeddedResource Include="HelperControls\Strings\FilterDialog.resx">
+      <SubType>Designer</SubType>
+      <Generator>ResXFileCodeGenerator</Generator>
+      <LastGenOutput>FilterDialog.Designer.cs</LastGenOutput>
+    </EmbeddedResource>
+    <EmbeddedResource Include="HelperControls\Strings\SizeSelector.resx">
+      <Generator>ResXFileCodeGenerator</Generator>
+      <LastGenOutput>SizeSelector.Designer.cs</LastGenOutput>
+    </EmbeddedResource>
+    <EmbeddedResource Include="HelperControls\ThreadPriorityPicker.resx">
+      <DependentUpon>ThreadPriorityPicker.cs</DependentUpon>
+    </EmbeddedResource>
+    <EmbeddedResource Include="MainForm.resx">
+      <DependentUpon>MainForm.cs</DependentUpon>
+    </EmbeddedResource>
+    <EmbeddedResource Include="Strings\ApplicationSetup.resx">
+      <SubType>Designer</SubType>
+      <Generator>ResXFileCodeGenerator</Generator>
+      <LastGenOutput>ApplicationSetup.Designer.cs</LastGenOutput>
+    </EmbeddedResource>
+    <EmbeddedResource Include="Strings\Common.resx">
+      <SubType>Designer</SubType>
+      <Generator>ResXFileCodeGenerator</Generator>
+      <LastGenOutput>Common.Designer.cs</LastGenOutput>
+    </EmbeddedResource>
+    <EmbeddedResource Include="ListBackupFiles.resx">
+      <SubType>Designer</SubType>
+      <DependentUpon>ListBackupFiles.cs</DependentUpon>
+    </EmbeddedResource>
+    <EmbeddedResource Include="Strings\ListBackupFiles.resx">
+      <SubType>Designer</SubType>
+      <Generator>ResXFileCodeGenerator</Generator>
+      <LastGenOutput>ListBackupFiles.Designer.cs</LastGenOutput>
+    </EmbeddedResource>
+    <EmbeddedResource Include="Strings\MainForm.resx">
+      <Generator>ResXFileCodeGenerator</Generator>
+      <LastGenOutput>MainForm.Designer.cs</LastGenOutput>
+    </EmbeddedResource>
+    <EmbeddedResource Include="Strings\Program.resx">
+      <SubType>Designer</SubType>
+      <Generator>ResXFileCodeGenerator</Generator>
+      <LastGenOutput>Program.Designer.cs</LastGenOutput>
+    </EmbeddedResource>
+    <EmbeddedResource Include="Strings\ServiceStatus.resx">
+      <SubType>Designer</SubType>
+      <Generator>ResXFileCodeGenerator</Generator>
+      <LastGenOutput>ServiceStatus.Designer.cs</LastGenOutput>
+    </EmbeddedResource>
+    <EmbeddedResource Include="ThrottleControl.resx">
+      <DependentUpon>ThrottleControl.cs</DependentUpon>
+    </EmbeddedResource>
+    <EmbeddedResource Include="Wizard pages\Add backup\SettingOverrides.resx">
+      <SubType>Designer</SubType>
+      <DependentUpon>SettingOverrides.cs</DependentUpon>
+    </EmbeddedResource>
+    <EmbeddedResource Include="Wizard pages\Add backup\Strings\AdvancedOptions.resx">
+      <SubType>Designer</SubType>
+      <Generator>ResXFileCodeGenerator</Generator>
+      <LastGenOutput>AdvancedOptions.Designer.cs</LastGenOutput>
+    </EmbeddedResource>
+    <EmbeddedResource Include="Wizard pages\Add backup\Strings\EditFilters.resx">
+      <SubType>Designer</SubType>
+      <Generator>ResXFileCodeGenerator</Generator>
+      <LastGenOutput>EditFilters.Designer.cs</LastGenOutput>
+    </EmbeddedResource>
+    <EmbeddedResource Include="Wizard pages\Add backup\Strings\FinishedAdd.resx">
+      <SubType>Designer</SubType>
+      <Generator>ResXFileCodeGenerator</Generator>
+      <LastGenOutput>FinishedAdd.Designer.cs</LastGenOutput>
+    </EmbeddedResource>
+    <EmbeddedResource Include="Wizard pages\Add backup\Strings\CleanupSettings.resx">
+      <SubType>Designer</SubType>
+      <Generator>ResXFileCodeGenerator</Generator>
+      <LastGenOutput>CleanupSettings.Designer.cs</LastGenOutput>
+    </EmbeddedResource>
+    <EmbeddedResource Include="Wizard pages\Add backup\Strings\PasswordSettings.resx">
+      <SubType>Designer</SubType>
+      <Generator>ResXFileCodeGenerator</Generator>
+      <LastGenOutput>PasswordSettings.Designer.cs</LastGenOutput>
+    </EmbeddedResource>
+    <EmbeddedResource Include="Wizard pages\Add backup\Strings\SelectFiles.resx">
+      <SubType>Designer</SubType>
+      <Generator>ResXFileCodeGenerator</Generator>
+      <LastGenOutput>SelectFiles.Designer.cs</LastGenOutput>
+    </EmbeddedResource>
+    <EmbeddedResource Include="Wizard pages\Add backup\Strings\SelectName.resx">
+      <SubType>Designer</SubType>
+      <Generator>ResXFileCodeGenerator</Generator>
+      <LastGenOutput>SelectName.Designer.cs</LastGenOutput>
+    </EmbeddedResource>
+    <EmbeddedResource Include="Wizard pages\Add backup\Strings\SelectWhen.resx">
+      <SubType>Designer</SubType>
+      <Generator>ResXFileCodeGenerator</Generator>
+      <LastGenOutput>SelectWhen.Designer.cs</LastGenOutput>
+    </EmbeddedResource>
+    <EmbeddedResource Include="Wizard pages\Add backup\Strings\SettingOverrides.resx">
+      <SubType>Designer</SubType>
+      <Generator>ResXFileCodeGenerator</Generator>
+      <LastGenOutput>SettingOverrides.Designer.cs</LastGenOutput>
+    </EmbeddedResource>
+    <EmbeddedResource Include="Wizard pages\Add backup\Strings\ThrottleOptions.resx">
+      <SubType>Designer</SubType>
+      <Generator>ResXFileCodeGenerator</Generator>
+      <LastGenOutput>ThrottleOptions.Designer.cs</LastGenOutput>
+    </EmbeddedResource>
+    <EmbeddedResource Include="Wizard pages\GUIContainer.resx">
+      <DependentUpon>GUIContainer.cs</DependentUpon>
+    </EmbeddedResource>
+    <EmbeddedResource Include="Wizard pages\GridContainer.resx">
+      <DependentUpon>GridContainer.cs</DependentUpon>
+    </EmbeddedResource>
+    <EmbeddedResource Include="HelperControls\CommandLineOptionGrid.resx">
+      <DependentUpon>CommandLineOptionGrid.cs</DependentUpon>
+    </EmbeddedResource>
+    <EmbeddedResource Include="Wizard pages\Delete backup\Strings\DeleteFinished.resx">
+      <SubType>Designer</SubType>
+      <Generator>ResXFileCodeGenerator</Generator>
+      <LastGenOutput>DeleteFinished.Designer.cs</LastGenOutput>
+    </EmbeddedResource>
+    <EmbeddedResource Include="Wizard pages\RestoreSetup\Strings\FinishedRestoreSetup.resx">
+      <SubType>Designer</SubType>
+      <Generator>ResXFileCodeGenerator</Generator>
+      <LastGenOutput>FinishedRestoreSetup.Designer.cs</LastGenOutput>
+    </EmbeddedResource>
+    <EmbeddedResource Include="Wizard pages\Restore\Strings\FinishedRestore.resx">
+      <SubType>Designer</SubType>
+      <Generator>ResXFileCodeGenerator</Generator>
+      <LastGenOutput>FinishedRestore.Designer.cs</LastGenOutput>
+    </EmbeddedResource>
+    <EmbeddedResource Include="Wizard pages\Restore\Strings\SelectBackupVersion.resx">
+      <SubType>Designer</SubType>
+      <Generator>ResXFileCodeGenerator</Generator>
+      <LastGenOutput>SelectBackupVersion.Designer.cs</LastGenOutput>
+    </EmbeddedResource>
+    <EmbeddedResource Include="Wizard pages\Restore\Strings\TargetFolder.resx">
+      <SubType>Designer</SubType>
+      <Generator>ResXFileCodeGenerator</Generator>
+      <LastGenOutput>TargetFolder.Designer.cs</LastGenOutput>
+    </EmbeddedResource>
+    <EmbeddedResource Include="Wizard pages\RunNow\Strings\RunNowFinished.resx">
+      <SubType>Designer</SubType>
+      <Generator>ResXFileCodeGenerator</Generator>
+      <LastGenOutput>RunNowFinished.Designer.cs</LastGenOutput>
+    </EmbeddedResource>
+    <EmbeddedResource Include="HelperControls\Strings\CommandLineOptionsGrid.resx">
+      <Generator>ResXFileCodeGenerator</Generator>
+      <LastGenOutput>CommandLineOptionsGrid.Designer.cs</LastGenOutput>
+    </EmbeddedResource>
+    <EmbeddedResource Include="Wizard pages\Strings\FirstLaunch.resx">
+      <SubType>Designer</SubType>
+      <Generator>ResXFileCodeGenerator</Generator>
+      <LastGenOutput>FirstLaunch.Designer.cs</LastGenOutput>
+    </EmbeddedResource>
+    <EmbeddedResource Include="Wizard pages\Strings\MainPage.resx">
+      <SubType>Designer</SubType>
+      <Generator>ResXFileCodeGenerator</Generator>
+      <LastGenOutput>MainPage.Designer.cs</LastGenOutput>
+    </EmbeddedResource>
+    <EmbeddedResource Include="Wizard pages\Strings\SelectBackend.resx">
+      <SubType>Designer</SubType>
+      <Generator>ResXFileCodeGenerator</Generator>
+      <LastGenOutput>SelectBackend.Designer.cs</LastGenOutput>
+    </EmbeddedResource>
+    <EmbeddedResource Include="Wizard pages\Strings\SelectBackup.resx">
+      <SubType>Designer</SubType>
+      <Generator>ResXFileCodeGenerator</Generator>
+      <LastGenOutput>SelectBackup.Designer.cs</LastGenOutput>
+    </EmbeddedResource>
+    <EmbeddedResource Include="Strings\WizardHandler.resx">
+      <Generator>ResXFileCodeGenerator</Generator>
+      <LastGenOutput>WizardHandler.Designer.cs</LastGenOutput>
+    </EmbeddedResource>
+  </ItemGroup>
+  <ItemGroup>
+    <None Include="Resources\DeletedFolder.png" />
+  </ItemGroup>
+  <ItemGroup>
+    <None Include="Resources\AddedFolder.png" />
+  </ItemGroup>
+  <ItemGroup>
+    <None Include="Resources\AddedOrModifiedFile.png" />
+  </ItemGroup>
+  <ItemGroup>
+    <None Include="Resources\ControlFile.png" />
+  </ItemGroup>
+  <ItemGroup>
+    <None Include="Resources\FullBackup.png" />
+  </ItemGroup>
+  <ItemGroup>
+    <None Include="Resources\PartialBackup.png" />
+  </ItemGroup>
+  <ItemGroup>
+    <None Include="Resources\FolderOpen.png" />
+  </ItemGroup>
+  <ItemGroup>
+    <None Include="Resources\DeletedFile.png" />
+  </ItemGroup>
+  <ItemGroup>
+    <None Include="Resources\PartialStatusIcon.png" />
+  </ItemGroup>
+  <ItemGroup>
+    <None Include="Resources\WizardMenuIcon.png" />
+  </ItemGroup>
+  <ItemGroup>
+    <None Include="Resources\LogMenuIcon.png" />
+  </ItemGroup>
+  <ItemGroup>
+    <None Include="Resources\ExamineMenuIcon.png" />
+  </ItemGroup>
+  <ItemGroup>
+    <None Include="app.config" />
+    <None Include="Resources\LogViewer.ico" />
+  </ItemGroup>
+  <ItemGroup>
+    <EmbeddedResource Include="HelperControls\FolderPathEntry.resx">
+      <DependentUpon>FolderPathEntry.cs</DependentUpon>
+    </EmbeddedResource>
+    <EmbeddedResource Include="HelperControls\Strings\BackupFileList.resx">
+      <Generator>ResXFileCodeGenerator</Generator>
+      <LastGenOutput>BackupFileList.Designer.cs</LastGenOutput>
+    </EmbeddedResource>
+    <EmbeddedResource Include="HelperControls\Strings\FilterEditor.resx">
+      <Generator>ResXFileCodeGenerator</Generator>
+      <LastGenOutput>FilterEditor.Designer.cs</LastGenOutput>
+    </EmbeddedResource>
+    <EmbeddedResource Include="HelperControls\Strings\WaitForOperation.resx">
+      <Generator>ResXFileCodeGenerator</Generator>
+      <LastGenOutput>WaitForOperation.Designer.cs</LastGenOutput>
+    </EmbeddedResource>
+    <EmbeddedResource Include="Strings\TrayIconWrapper.resx">
+      <Generator>ResXFileCodeGenerator</Generator>
+      <LastGenOutput>TrayIconWrapper.Designer.cs</LastGenOutput>
+    </EmbeddedResource>
+    <EmbeddedResource Include="Wizard pages\Backends\RawContainer.resx">
+      <DependentUpon>RawContainer.cs</DependentUpon>
+    </EmbeddedResource>
+    <None Include="Resources\Play.png" />
+    <None Include="Resources\Delay.png" />
+    <None Include="Resources\Pause.png" />
+    <None Include="Resources\TrayNormalPause.ico" />
+    <None Include="Resources\TrayWorkingPause.ico" />
+    <None Include="Resources\Status pause.png" />
+    <None Include="Resources\Stop.png" />
+    <None Include="Resources\Clock05.png" />
+    <None Include="Resources\Clock15.png" />
+    <None Include="Resources\Clock30.png" />
+    <None Include="Resources\Clock60.png" />
+    <None Include="Resources\Throttle.png" />
+    <None Include="Resources\Throttle.ico" />
+    <None Include="Resources\AddedFile.png" />
+    <None Include="Resources\ModifiedFile.png" />
+    <None Include="Resources\IncompleteFile.png" />
+    <None Include="Resources\Trash.png" />
+    <None Include="Resources\donate_button.gif" />
+    <None Include="Resources\help.png" />
+    <None Include="Resources\Wizard.png" />
+    <None Include="Resources\TrayNormalError.ico" />
+    <None Include="Resources\TrayNormalWarning.ico" />
+    <None Include="Resources\InterruptedStatusIcon.ico" />
+    <None Include="Resources\InterruptedStatusIcon.png" />
+    <None Include="Resources\EmptyBackupStatusIcon.png" />
+    <Content Include="SQLite\pinvoke\System.Data.SQLite.dll">
+      <CopyToOutputDirectory>PreserveNewest</CopyToOutputDirectory>
+    </Content>
+    <Content Include="SQLite\win32\System.Data.SQLite.dll">
+      <CopyToOutputDirectory>PreserveNewest</CopyToOutputDirectory>
+    </Content>
+    <Content Include="SQLite\win64\System.Data.SQLite.dll">
+      <CopyToOutputDirectory>PreserveNewest</CopyToOutputDirectory>
+    </Content>
+  </ItemGroup>
+  <Import Project="$(MSBuildBinPath)\Microsoft.CSharp.targets" />
+  <!-- To modify your build process, add your task inside one of the targets below and uncomment it. 
+       Other similar extension points exist, see Microsoft.Common.targets.
+  <Target Name="BeforeBuild">
+  </Target>
+  <Target Name="AfterBuild">
+  </Target>
+  -->
 </Project>