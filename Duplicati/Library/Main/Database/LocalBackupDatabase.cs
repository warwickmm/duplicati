using System;
using System.Collections.Generic;
using System.Linq;
using System.Text;
using System.IO;
using System.Linq.Expressions;


namespace Duplicati.Library.Main.Database
{

    internal class LocalBackupDatabase : LocalDatabase
    {
        /// <summary>
        /// The tag used for logging
        /// </summary>
        private static readonly string LOGTAG = Logging.Log.LogTagFromType<LocalBackupDatabase>();

        private class PathEntryKeeper
        {
            public DateTime Lastmodified;
            public long FileID;
            public long Filesize;
            public string Metahash;
            public long Metasize;
            
            private SortedList<KeyValuePair<long, long>, long> m_versions;
            
            public PathEntryKeeper(long fileId, DateTime lastmodified, long filesize, string metahash, long metasize)
            {
                this.FileID = fileId;
                this.Lastmodified = lastmodified;
                this.Filesize = filesize;
                this.Metahash = metahash;
                this.Metasize = metasize;
                this.m_versions = null;
            }
            
            public long GetFilesetID(long blocksetId, long metadataId)
            {
                if (m_versions == null)
                    return -1;

                long r;
                if (!m_versions.TryGetValue(new KeyValuePair<long, long>(blocksetId, metadataId), out r))
                    return -1;
                else
                    return r;
            }
            
            public void AddFilesetID(long blocksetId, long metadataId, long filesetId)
            {
                if (m_versions == null)
                    m_versions = new SortedList<KeyValuePair<long, long>, long>(1, new KeyValueComparer());
                m_versions.Add(new KeyValuePair<long, long>(blocksetId, metadataId), filesetId);
            }
            
            private struct KeyValueComparer : IComparer<KeyValuePair<long, long>>
            {
                public int Compare(KeyValuePair<long, long> x, KeyValuePair<long, long> y)
                {
                    return x.Key == y.Key ? 
                            (x.Value == y.Value ? 
                                0 
                                : (x.Value < y.Value ? -1 : 1)) 
                            : (x.Key < y.Key ? -1 : 1);
                }
            }
        }
    
        private readonly System.Data.IDbCommand m_findblockCommand;
        private readonly System.Data.IDbCommand m_findblocksetCommand;
        private readonly System.Data.IDbCommand m_findfilesetCommand;
        private readonly System.Data.IDbCommand m_findmetadatasetCommand;

        private readonly System.Data.IDbCommand m_insertblockCommand;

        private readonly System.Data.IDbCommand m_insertfileCommand;

        private readonly System.Data.IDbCommand m_insertblocksetCommand;
        private readonly System.Data.IDbCommand m_insertblocksetentryFastCommand;
        private readonly System.Data.IDbCommand m_insertblocksetentryCommand;
        private readonly System.Data.IDbCommand m_insertblocklistHashesCommand;

        private readonly System.Data.IDbCommand m_insertmetadatasetCommand;

        private readonly System.Data.IDbCommand m_findfileCommand;
        private readonly System.Data.IDbCommand m_selectfilelastmodifiedCommand;
        private readonly System.Data.IDbCommand m_selectfileHashCommand;
        private readonly System.Data.IDbCommand m_selectblocklistHashesCommand;

        private readonly System.Data.IDbCommand m_insertfileOperationCommand;
        
        private Dictionary<string, long> m_blockCache;
        
        private long m_filesetId;

        private readonly bool m_logQueries;

        public LocalBackupDatabase(string path, Options options)
            : this(new LocalDatabase(path, "Backup", false), options)
        {
            this.ShouldCloseConnection = true;
        }
           
        public LocalBackupDatabase(LocalDatabase db, Options options)
            : base(db)
        {
            m_logQueries = options.ProfileAllDatabaseQueries;

            m_findblockCommand = m_connection.CreateCommand();
            m_insertblockCommand = m_connection.CreateCommand();
            m_insertfileCommand = m_connection.CreateCommand();
            m_insertblocksetCommand = m_connection.CreateCommand();
            m_insertmetadatasetCommand = m_connection.CreateCommand();
            m_findblocksetCommand = m_connection.CreateCommand();
            m_findmetadatasetCommand = m_connection.CreateCommand();
            m_findfilesetCommand = m_connection.CreateCommand();
            m_insertblocksetentryCommand = m_connection.CreateCommand();
            m_insertblocklistHashesCommand = m_connection.CreateCommand();
            m_selectblocklistHashesCommand = m_connection.CreateCommand();
            m_insertfileOperationCommand = m_connection.CreateCommand();
            m_findfileCommand = m_connection.CreateCommand();
            m_selectfilelastmodifiedCommand = m_connection.CreateCommand();
            m_selectfileHashCommand = m_connection.CreateCommand();
            m_insertblocksetentryFastCommand = m_connection.CreateCommand();
                
            m_findblockCommand.CommandText = @"SELECT ""ID"" FROM ""Block"" WHERE ""Hash"" = ? AND ""Size"" = ?";
            m_findblockCommand.AddParameters(2);

            m_findblocksetCommand.CommandText = @"SELECT ""ID"" FROM ""Blockset"" WHERE ""Fullhash"" = ? AND ""Length"" = ?";
            m_findblocksetCommand.AddParameters(2);

            m_findmetadatasetCommand.CommandText = @"SELECT ""A"".""ID"" FROM ""Metadataset"" A, ""BlocksetEntry"" B, ""Block"" C WHERE ""A"".""BlocksetID"" = ""B"".""BlocksetID"" AND ""B"".""BlockID"" = ""C"".""ID"" AND ""C"".""Hash"" = ? AND ""C"".""Size"" = ?";
            m_findmetadatasetCommand.AddParameters(2);

            m_findfilesetCommand.CommandText = @"SELECT ""ID"" FROM ""FileLookup"" WHERE ""BlocksetID"" = ? AND ""MetadataID"" = ? AND ""Path"" = ? AND ""PrefixID"" = ?";
            m_findfilesetCommand.AddParameters(4);

            m_insertblockCommand.CommandText = @"INSERT INTO ""Block"" (""Hash"", ""VolumeID"", ""Size"") VALUES (?, ?, ?); SELECT last_insert_rowid();";
            m_insertblockCommand.AddParameters(3);

            m_insertfileOperationCommand.CommandText = @"INSERT INTO ""FilesetEntry"" (""FilesetID"", ""FileID"", ""Lastmodified"") VALUES (?, ?, ?)";
            m_insertfileOperationCommand.AddParameters(3);

            m_insertfileCommand.CommandText = @"INSERT INTO ""FileLookup"" (""PrefixID"", ""Path"",""BlocksetID"", ""MetadataID"") VALUES (?, ?, ? ,?); SELECT last_insert_rowid();";
            m_insertfileCommand.AddParameters(4);

            m_insertblocksetCommand.CommandText = @"INSERT INTO ""Blockset"" (""Length"", ""FullHash"") VALUES (?, ?); SELECT last_insert_rowid();";
            m_insertblocksetCommand.AddParameters(2);

            m_insertblocksetentryFastCommand.CommandText = @"INSERT INTO ""BlocksetEntry"" (""BlocksetID"", ""Index"", ""BlockID"") VALUES (?,?,?)";
            m_insertblocksetentryFastCommand.AddParameters(3);

            m_insertblocksetentryCommand.CommandText = @"INSERT INTO ""BlocksetEntry"" (""BlocksetID"", ""Index"", ""BlockID"") SELECT ? AS A, ? AS B, ""ID"" FROM ""Block"" WHERE ""Hash"" = ? AND ""Size"" = ?";
            m_insertblocksetentryCommand.AddParameters(4);

            m_insertblocklistHashesCommand.CommandText = @"INSERT INTO ""BlocklistHash"" (""BlocksetID"", ""Index"", ""Hash"") VALUES (?, ?, ?)";
            m_insertblocklistHashesCommand.AddParameters(3);

            m_insertmetadatasetCommand.CommandText = @"INSERT INTO ""Metadataset"" (""BlocksetID"") VALUES (?); SELECT last_insert_rowid();";
            m_insertmetadatasetCommand.AddParameter();

            m_selectfilelastmodifiedCommand.CommandText = @"SELECT ""A"".""ID"", ""B"".""LastModified"" FROM (SELECT ""ID"" FROM ""FileLookup"" WHERE ""PrefixID"" = ? AND ""Path"" = ?) ""A"" CROSS JOIN ""FilesetEntry"" ""B"" WHERE ""A"".""ID"" = ""B"".""FileID"" AND ""B"".""FilesetID"" = ?";
            m_selectfilelastmodifiedCommand.AddParameters(3);

            //Need a temporary table with path/lastmodified lookups
            m_findfileCommand.CommandText = 
                @" SELECT ""FileLookup"".""ID"" AS ""FileID"", ""FilesetEntry"".""Lastmodified"", ""FileBlockset"".""Length"", ""MetaBlockset"".""Fullhash"" AS ""Metahash"", ""MetaBlockset"".""Length"" AS ""Metasize"" " +
                @"   FROM ""FileLookup"", ""FilesetEntry"", ""Fileset"", ""Blockset"" ""FileBlockset"", ""Metadataset"", ""Blockset"" ""MetaBlockset"" " +
                @"  WHERE ""FileLookup"".""PrefixID"" = ? AND ""FileLookup"".""Path"" = ? " +
                @"    AND ""FilesetEntry"".""FileID"" = ""FileLookup"".""ID"" AND ""Fileset"".""ID"" = ""FilesetEntry"".""FilesetID"" " +
                @"    AND ""FileBlockset"".""ID"" = ""FileLookup"".""BlocksetID"" " +
                @"    AND ""Metadataset"".""ID"" = ""FileLookup"".""MetadataID"" AND ""MetaBlockset"".""ID"" = ""Metadataset"".""BlocksetID"" " +
                @"  ORDER BY ""Fileset"".""Timestamp"" DESC " +
                @"  LIMIT 1 ";
            m_findfileCommand.AddParameters(2);

            m_selectfileHashCommand.CommandText = @"SELECT ""Blockset"".""Fullhash"" FROM ""Blockset"", ""FileLookup"" WHERE ""Blockset"".""ID"" = ""FileLookup"".""BlocksetID"" AND ""FileLookup"".""ID"" = ?  ";
            m_selectfileHashCommand.AddParameters(1);

            m_selectblocklistHashesCommand.CommandText = @"SELECT ""Hash"" FROM ""BlocklistHash"" WHERE ""BlocksetID"" = ? ORDER BY ""Index"" ASC ";
            m_selectblocklistHashesCommand.AddParameters(1);
        }
        
        /// <summary>
        /// Builds the lookup tables. Call this method after deleting items, and before processing items
        /// </summary>
        /// <param name="options">The option settings</param>
        public void BuildLookupTable(Options options)
        {
			if (options.UseBlockCache)
			{
                string failedhash = null;
                try
                {
                    var cache = new Dictionary<string, long>();
                    using (var cmd = m_connection.CreateCommand())
                    {
                        cmd.CommandText = @"SELECT ""Hash"", ""Size"" From ""Block""";
                        using (var rd = cmd.ExecuteReader())
                            while (rd.Read())
                                cache.Add(failedhash = rd.ConvertValueToString(0), rd.ConvertValueToInt64(1));
                    }
                    m_blockCache = cache;
                }
                catch (Exception ex)
                {
                    Logging.Log.WriteWarningMessage(LOGTAG, "BlockCacheFailure", ex, "Failed to create block cache, this could mean you have hash collisions in your table, the hash that failed is {0}. Error message: {1}.", failedhash, ex.Message);
                    Logging.Log.WriteWarningMessage(LOGTAG, "BlockCacheFailure", null, "Disabling block cache due to error");
				}
			}
		}

        /// <summary>
        /// Probes to see if a block already exists
        /// </summary>
        /// <param name="key">The block key</param>
        /// <param name="size">The size of the block</param>
        /// <returns>True if the block should be added to the current output</returns>
        public long FindBlockID (string key, long size, System.Data.IDbTransaction transaction = null)
        {
            m_findblockCommand.Transaction = transaction;
            m_findblockCommand.SetParameterValue(0, key);
            m_findblockCommand.SetParameterValue(1, size);
            return m_findblockCommand.ExecuteScalarInt64(m_logQueries, -1);
        }

		/// <summary>
		/// Adds a block to the local database, returning a value indicating if the value presents a new block
		/// </summary>
		/// <param name="key">The block key</param>
		/// <param name="size">The size of the block</param>
		/// <returns>True if the block should be added to the current output</returns>
		public bool AddBlock (string key, long size, long volumeid, System.Data.IDbTransaction transaction = null)
        {
            long exsize;

            if (m_blockCache != null && m_blockCache.TryGetValue(key, out exsize))
            {
                if (exsize == size)
                    return false;

                Logging.Log.WriteWarningMessage(LOGTAG, "HashCollisionsFound", null, "Found hash collision on {0}, sizes {1} vs {2}. Disabling cache from now on.", key, size, exsize);
                m_blockCache = null;
            }

            m_findblockCommand.Transaction = transaction;
            m_findblockCommand.SetParameterValue(0, key);
            m_findblockCommand.SetParameterValue(1, size);
            var r = m_findblockCommand.ExecuteScalarInt64(m_logQueries, -1);

            if (r == -1L)
            {
                m_insertblockCommand.Transaction = transaction;
                m_insertblockCommand.SetParameterValue(0, key);
                m_insertblockCommand.SetParameterValue(1, volumeid);
                m_insertblockCommand.SetParameterValue(2, size);
                r = m_insertblockCommand.ExecuteScalarInt64(m_logQueries);
                if (m_blockCache != null)
                    m_blockCache.Add(key, size);
                return true;
            }
            else
            {
                //Update lookup cache if required
                return false;
            }
        }


        /// <summary>
        /// Adds a blockset to the database, returns a value indicating if the blockset is new
        /// </summary>
        /// <param name="filehash">The hash of the blockset</param>
        /// <param name="size">The size of the blockset</param>
        /// <param name="hashes">The list of hashes</param>
        /// <param name="blocksetid">The id of the blockset, new or old</param>
        /// <returns>True if the blockset was created, false otherwise</returns>
        public bool AddBlockset(string filehash, long size, int blocksize, IEnumerable<string> hashes, IEnumerable<string> blocklistHashes, out long blocksetid, System.Data.IDbTransaction transaction = null)
        {
            m_findblocksetCommand.Transaction = transaction;
            blocksetid = m_findblocksetCommand.ExecuteScalarInt64(m_logQueries, null, -1, filehash, size);
            if (blocksetid != -1)
                return false; //Found it

            using(var tr = new TemporaryTransactionWrapper(m_connection, transaction))
            {
                m_insertblocksetCommand.Transaction = tr.Parent;
                m_insertblocksetCommand.SetParameterValue(0, size);
                m_insertblocksetCommand.SetParameterValue(1, filehash);
                blocksetid = m_insertblocksetCommand.ExecuteScalarInt64(m_logQueries);

                long ix = 0;
                if (blocklistHashes != null)
                {
                    m_insertblocklistHashesCommand.SetParameterValue(0, blocksetid);
                    m_insertblocklistHashesCommand.Transaction = tr.Parent;
                    foreach(var bh in blocklistHashes)
                    {
                        m_insertblocklistHashesCommand.SetParameterValue(1, ix);
                        m_insertblocklistHashesCommand.SetParameterValue(2, bh);
                        m_insertblocklistHashesCommand.ExecuteNonQuery(m_logQueries);
                        ix++;
                    }
                }

                m_insertblocksetentryCommand.SetParameterValue(0, blocksetid);
                m_insertblocksetentryCommand.Transaction = tr.Parent;

                m_insertblocksetentryFastCommand.SetParameterValue(0, blocksetid);
                m_insertblocksetentryFastCommand.Transaction = tr.Parent;

                ix = 0;
                long remainsize = size;
                foreach(var h in hashes)
                {
                    var exsize = remainsize < blocksize ? remainsize : blocksize;
                    m_insertblocksetentryCommand.SetParameterValue(1, ix);
                    m_insertblocksetentryCommand.SetParameterValue(2, h);
                    m_insertblocksetentryCommand.SetParameterValue(3, exsize);
                    var c = m_insertblocksetentryCommand.ExecuteNonQuery(m_logQueries);
                    if (c != 1)
                    {
                        Logging.Log.WriteErrorMessage(LOGTAG, "CheckingErrorsForIssue1400", null, "Checking errors, related to #1400. Unexpected result count: {0}, expected {1}, hash: {2}, size: {3}, blocksetid: {4}, ix: {5}, fullhash: {6}, fullsize: {7}", c, 1, h, exsize, blocksetid, ix, filehash, size);
                        using (var cmd = m_connection.CreateCommand(tr.Parent))
                        {
                            var bid = cmd.ExecuteScalarInt64(@"SELECT ""ID"" FROM ""Block"" WHERE ""Hash"" = ?", -1, h);
                            if (bid == -1)
                                throw new Exception(string.Format("Could not find any blocks with the given hash: {0}", h));
                            foreach(var rd in cmd.ExecuteReaderEnumerable(@"SELECT ""Size"" FROM ""Block"" WHERE ""Hash"" = ?", h))
                                Logging.Log.WriteErrorMessage(LOGTAG, "FoundIssue1400Error", null, "Found block with ID {0} and hash {1} and size {2}", bid, h, rd.ConvertValueToInt64(0, -1));
                        }

                        throw new Exception(string.Format("Unexpected result count: {0}, expected {1}, check log for more messages", c, 1));
                    }
                    
                    ix++;
                    remainsize -= blocksize;
                }

                tr.Commit();
            }

            return true;
        }

        /// <summary>
        /// Gets the metadataset ID from the filehash
        /// </summary>
        /// <returns><c>true</c>, if metadataset should be recorded, false if it already exists.</returns>
        /// <param name="filehash">The metadata hash.</param>
        /// <param name="size">The size of the metadata.</param>
        /// <param name="metadataid">The ID of the metadataset.</param>
        /// <param name="transaction">An optional transaction.</param>
        public bool GetMetadatasetID(string filehash, long size, out long metadataid, System.Data.IDbTransaction transaction = null)
        {
            if (size > 0)
            {
                m_findmetadatasetCommand.Transaction = transaction;
                metadataid = m_findmetadatasetCommand.ExecuteScalarInt64(m_logQueries, null, -1, filehash, size);
                return metadataid != -1;
            }

            metadataid = -2;
            return false;
        }

        /// <summary>
        /// Adds a metadata set to the database, and returns a value indicating if the record was new
        /// </summary>
<<<<<<< HEAD
        /// <param name="filehash">The hash of the metadata</param>
        /// <param name="size">The size of the metadata</param>
        /// <param name="blocksetid">The ID of the blockset with the data</param>
        /// <param name="transaction">The transaction to use</param>
=======
        /// <param name="filehash">The metadata hash</param>
        /// <param name="size">The size of the metadata</param>
        /// <param name="transaction">The transaction to execute under</param>
        /// <param name="blocksetid">The id of the blockset to add</param>
>>>>>>> 91f735a0
        /// <param name="metadataid">The id of the metadata set</param>
        /// <returns>True if the set was added to the database, false otherwise</returns>
        public bool AddMetadataset(string filehash, long size, long blocksetid, out long metadataid, System.Data.IDbTransaction transaction = null)
        {
            if (GetMetadatasetID(filehash, size, out metadataid, transaction))
                return false;            

            using (var tr = new TemporaryTransactionWrapper(m_connection, transaction))
            {
                m_insertmetadatasetCommand.Transaction = tr.Parent;
                m_insertmetadatasetCommand.SetParameterValue(0, blocksetid);
                metadataid = m_insertmetadatasetCommand.ExecuteScalarInt64(m_logQueries);
                tr.Commit();
                return true;
            }
        }

        /// <summary>
        /// Adds a file record to the database
        /// </summary>
        /// <param name="pathprefixid">The path prefix ID</param>
        /// <param name="filename">The path to the file</param>
        /// <param name="lastmodified">The time the file was modified</param>
        /// <param name="blocksetID">The ID of the hashkey for the file</param>
        /// <param name="metadataID">The ID for the metadata</param>
        /// <param name="transaction">The transaction to use for insertion, or null for no transaction</param>
        public void AddFile(long pathprefixid, string filename, DateTime lastmodified, long blocksetID, long metadataID, System.Data.IDbTransaction transaction)
        {
            var fileidobj = -1L;
<<<<<<< HEAD

            m_findfilesetCommand.Transaction = transaction;
            m_findfilesetCommand.SetParameterValue(0, blocksetID);
            m_findfilesetCommand.SetParameterValue(1, metadataID);
            m_findfilesetCommand.SetParameterValue(2, filename);
            m_findfilesetCommand.SetParameterValue(3, pathprefixid);
            fileidobj = m_findfilesetCommand.ExecuteScalarInt64();

=======
            PathEntryKeeper entry = null;
            var entryFound = false;
            
            if (m_pathLookup != null)
            {
                if (entryFound = (m_pathLookup.TryFind(filename, out entry) && entry != null))
                {
                    var fid = entry.GetFilesetID(blocksetID, metadataID);
                    if (fid >= 0)
                        fileidobj = fid;
                }
            }
            else
            {
                m_findfilesetCommand.Transaction = transaction;
                m_findfilesetCommand.SetParameterValue(0, blocksetID);
                m_findfilesetCommand.SetParameterValue(1, metadataID);
                m_findfilesetCommand.SetParameterValue(2, filename);
                fileidobj = m_findfilesetCommand.ExecuteScalarInt64(m_logQueries);
            }
            
>>>>>>> 91f735a0
            if (fileidobj == -1)
            {
                using (var tr = new TemporaryTransactionWrapper(m_connection, transaction))
                {
                    m_insertfileCommand.Transaction = tr.Parent;
<<<<<<< HEAD
                    m_insertfileCommand.SetParameterValue(0, pathprefixid);
                    m_insertfileCommand.SetParameterValue(1, filename);
                    m_insertfileCommand.SetParameterValue(2, blocksetID);
                    m_insertfileCommand.SetParameterValue(3, metadataID);
=======
                    m_insertfileCommand.SetParameterValue(0, filename);
                    m_insertfileCommand.SetParameterValue(1, blocksetID);
                    m_insertfileCommand.SetParameterValue(2, metadataID);
                    fileidobj = m_insertfileCommand.ExecuteScalarInt64(m_logQueries);
                    tr.Commit();                    
>>>>>>> 91f735a0

                    fileidobj = m_insertfileCommand.ExecuteScalarInt64();
                    tr.Commit();
                }
            }

            m_insertfileOperationCommand.Transaction = transaction;
            m_insertfileOperationCommand.SetParameterValue(0, m_filesetId);
            m_insertfileOperationCommand.SetParameterValue(1, fileidobj);
            m_insertfileOperationCommand.SetParameterValue(2, lastmodified.ToUniversalTime().Ticks);
<<<<<<< HEAD
            m_insertfileOperationCommand.ExecuteNonQuery();        
        }
=======
            m_insertfileOperationCommand.ExecuteNonQuery(m_logQueries);
>>>>>>> 91f735a0

        /// <summary>
        /// Adds a file record to the database
        /// </summary>
        /// <param name="filename">The path to the file</param>
        /// <param name="lastmodified">The time the file was modified</param>
        /// <param name="blocksetID">The ID of the hashkey for the file</param>
        /// <param name="metadataID">The ID for the metadata</param>
        /// <param name="transaction">The transaction to use for insertion, or null for no transaction</param>
        public void AddFile(string filename, DateTime lastmodified, long blocksetID, long metadataID, System.Data.IDbTransaction transaction)
        {
            var split = SplitIntoPrefixAndName(filename);
            AddFile(GetOrCreatePathPrefix(split.Key, transaction), split.Value, lastmodified, blocksetID, metadataID, transaction);
        }

        public void AddUnmodifiedFile(long fileid, DateTime lastmodified, System.Data.IDbTransaction transaction = null)
        {
            m_insertfileOperationCommand.Transaction = transaction;
            m_insertfileOperationCommand.SetParameterValue(0, m_filesetId);
            m_insertfileOperationCommand.SetParameterValue(1, fileid);
            m_insertfileOperationCommand.SetParameterValue(2, lastmodified.ToUniversalTime().Ticks);
            m_insertfileOperationCommand.ExecuteNonQuery(m_logQueries);
        }

        public void AddDirectoryEntry(string path, long metadataID, DateTime lastmodified, System.Data.IDbTransaction transaction = null)
        {
            AddFile(path, lastmodified, FOLDER_BLOCKSET_ID, metadataID, transaction);
        }
        
        public void AddSymlinkEntry(string path, long metadataID, DateTime lastmodified, System.Data.IDbTransaction transaction = null)
        {
            AddFile(path, lastmodified, SYMLINK_BLOCKSET_ID, metadataID, transaction);
        }

        public long GetFileLastModified(long prefixid, string path, long filesetid, out DateTime oldModified, System.Data.IDbTransaction transaction = null)
        {
<<<<<<< HEAD
            m_selectfilelastmodifiedCommand.Transaction = transaction;
            m_selectfilelastmodifiedCommand.SetParameterValue(0, prefixid);
			m_selectfilelastmodifiedCommand.SetParameterValue(1, path);
            m_selectfilelastmodifiedCommand.SetParameterValue(2, filesetid);
            using (var rd = m_selectfilelastmodifiedCommand.ExecuteReader())
=======
			m_selectfileHashCommand.Transaction = transaction;
			m_selectfilelastmodifiedCommand.SetParameterValue(0, path);
            m_selectfilelastmodifiedCommand.SetParameterValue(1, filesetid);
            using (var rd = m_selectfilelastmodifiedCommand.ExecuteReader(m_logQueries, null))
>>>>>>> 91f735a0
                if (rd.Read())
                {
                    oldModified = new DateTime(rd.ConvertValueToInt64(1), DateTimeKind.Utc);
                    return rd.ConvertValueToInt64(0);    
                }

            oldModified = new DateTime(0, DateTimeKind.Utc);
            return -1;
        }

        public long GetFileEntry(long prefixid, string path, long lastfilesetid, out DateTime oldModified, out long lastFileSize, out string oldMetahash, out long oldMetasize)
        {
            m_findfileCommand.SetParameterValue(0, prefixid);
            m_findfileCommand.SetParameterValue(1, path);

            using (var rd = m_findfileCommand.ExecuteReader())
                if (rd.Read())
                {
                    oldModified = new DateTime(rd.ConvertValueToInt64(1), DateTimeKind.Utc);
                    lastFileSize = rd.GetInt64(2);
                    oldMetahash = rd.GetString(3);
                    oldMetasize = rd.GetInt64(4);
                    return rd.ConvertValueToInt64(0);
                }
                else
                {
                    oldModified = new DateTime(0, DateTimeKind.Utc);
                    lastFileSize = -1;
                    oldMetahash = null;
                    oldMetasize = -1;
                    return -1;
                }
<<<<<<< HEAD
=======
            }
            else
            {
                m_findfileCommand.SetParameterValue(0, path);

                using(var rd = m_findfileCommand.ExecuteReader(m_logQueries, null))
                    if (rd.Read())
                    {
                        oldModified = new DateTime(rd.ConvertValueToInt64(1), DateTimeKind.Utc);
                        lastFileSize = rd.GetInt64(2);
                        oldMetahash = rd.GetString(3);
                        oldMetasize = rd.GetInt64(4);
                        return rd.ConvertValueToInt64(0);
                    }
                    else
                    {
                        oldModified = new DateTime(0, DateTimeKind.Utc);
                        lastFileSize = -1;
                        oldMetahash = null;
                        oldMetasize = -1;
                        return -1;
                    }
            }
>>>>>>> 91f735a0
        }


        public string GetFileHash(long fileid)
        {
            m_selectfileHashCommand.SetParameterValue(0, fileid);
            var r = m_selectfileHashCommand.ExecuteScalar(m_logQueries, null);
            if (r == null || r == DBNull.Value)
                return null;
                
            return r.ToString();
        }

        public override void Dispose ()
        {
            base.Dispose();
        }

        private long GetPreviousFilesetID(System.Data.IDbCommand cmd)
        {
            return GetPreviousFilesetID(cmd, OperationTimestamp, m_filesetId);
        }
        
        private long GetPreviousFilesetID(System.Data.IDbCommand cmd, DateTime timestamp, long filesetid)
        {
            var lastFilesetId = cmd.ExecuteScalarInt64(@"SELECT ""ID"" FROM ""Fileset"" WHERE ""Timestamp"" < ? AND ""ID"" != ? ORDER BY ""Timestamp"" DESC ", -1, NormalizeDateTimeToEpochSeconds(timestamp), filesetid);                
            return lastFilesetId;
        }

        internal Tuple<long, long> GetLastBackupFileCountAndSize()
        {
            using (var cmd = m_connection.CreateCommand())
            {
                var lastFilesetId = cmd.ExecuteScalarInt64(@"SELECT ""ID"" FROM ""Fileset"" ORDER BY ""Timestamp"" DESC LIMIT 1");
                var count = cmd.ExecuteScalarInt64(@"SELECT COUNT(*) FROM ""FileLookup"" INNER JOIN ""FilesetEntry"" ON ""FileLookup"".""ID"" = ""FilesetEntry"".""FileID"" WHERE ""FilesetEntry"".""FilesetID"" = ? AND ""FileLookup"".""BlocksetID"" NOT IN (?, ?)", -1, lastFilesetId, FOLDER_BLOCKSET_ID, SYMLINK_BLOCKSET_ID);
                var size = cmd.ExecuteScalarInt64(@"SELECT SUM(""Blockset"".""Length"") FROM ""FileLookup"", ""FilesetEntry"", ""Blockset"" WHERE ""FileLookup"".""ID"" = ""FilesetEntry"".""FileID"" AND ""FileLookup"".""BlocksetID"" = ""Blockset"".""ID"" AND ""FilesetEntry"".""FilesetID"" = ? AND ""FileLookup"".""BlocksetID"" NOT IN (?, ?)", -1, lastFilesetId, FOLDER_BLOCKSET_ID, SYMLINK_BLOCKSET_ID);

                return new Tuple<long, long>(count, size);
            }
        }

        internal void UpdateChangeStatistics(BackupResults results, System.Data.IDbTransaction transaction)
        {
            using(var cmd = m_connection.CreateCommand(transaction))
            {
                // TODO: Optimize these queries to not use the "File" view
                var lastFilesetId = GetPreviousFilesetID(cmd);
                results.AddedFolders = cmd.ExecuteScalarInt64(@"SELECT COUNT(*) FROM ""File"" INNER JOIN ""FilesetEntry"" ON ""File"".""ID"" = ""FilesetEntry"".""FileID"" WHERE ""FilesetEntry"".""FilesetID"" = ? AND ""File"".""BlocksetID"" = ? AND NOT ""File"".""Path"" IN (SELECT ""Path"" FROM ""File"" INNER JOIN ""FilesetEntry"" ON ""File"".""ID"" = ""FilesetEntry"".""FileID"" WHERE ""FilesetEntry"".""FilesetID"" = ?)", 0, m_filesetId, FOLDER_BLOCKSET_ID, lastFilesetId);
                results.AddedSymlinks = cmd.ExecuteScalarInt64(@"SELECT COUNT(*) FROM ""File"" INNER JOIN ""FilesetEntry"" ON ""File"".""ID"" = ""FilesetEntry"".""FileID"" WHERE ""FilesetEntry"".""FilesetID"" = ? AND ""File"".""BlocksetID"" = ? AND NOT ""File"".""Path"" IN (SELECT ""Path"" FROM ""File"" INNER JOIN ""FilesetEntry"" ON ""File"".""ID"" = ""FilesetEntry"".""FileID"" WHERE ""FilesetEntry"".""FilesetID"" = ?)", 0, m_filesetId, SYMLINK_BLOCKSET_ID, lastFilesetId);

                results.DeletedFolders = cmd.ExecuteScalarInt64(@"SELECT COUNT(*) FROM ""File"" INNER JOIN ""FilesetEntry"" ON ""File"".""ID"" = ""FilesetEntry"".""FileID"" WHERE ""FilesetEntry"".""FilesetID"" = ? AND ""File"".""BlocksetID"" = ? AND NOT ""File"".""Path"" IN (SELECT ""Path"" FROM ""File"" INNER JOIN ""FilesetEntry"" ON ""File"".""ID"" = ""FilesetEntry"".""FileID"" WHERE ""FilesetEntry"".""FilesetID"" = ?)", 0, lastFilesetId, FOLDER_BLOCKSET_ID, m_filesetId);
                results.DeletedSymlinks = cmd.ExecuteScalarInt64(@"SELECT COUNT(*) FROM ""File"" INNER JOIN ""FilesetEntry"" ON ""File"".""ID"" = ""FilesetEntry"".""FileID"" WHERE ""FilesetEntry"".""FilesetID"" = ? AND ""File"".""BlocksetID"" = ? AND NOT ""File"".""Path"" IN (SELECT ""Path"" FROM ""File"" INNER JOIN ""FilesetEntry"" ON ""File"".""ID"" = ""FilesetEntry"".""FileID"" WHERE ""FilesetEntry"".""FilesetID"" = ?)", 0, lastFilesetId, SYMLINK_BLOCKSET_ID, m_filesetId);

                var subqueryNonFiles = @"SELECT ""File"".""Path"", ""Blockset"".""Fullhash"" FROM ""File"", ""FilesetEntry"", ""Metadataset"", ""Blockset"" WHERE ""File"".""ID"" = ""FilesetEntry"".""FileID"" AND ""Metadataset"".""ID"" = ""File"".""MetadataID"" AND ""File"".""BlocksetID"" = ? AND ""Metadataset"".""BlocksetID"" = ""Blockset"".""ID"" AND ""FilesetEntry"".""FilesetID"" = ? ";
                results.ModifiedFolders = cmd.ExecuteScalarInt64(@"SELECT COUNT(*) FROM (" + subqueryNonFiles + @") A, (" + subqueryNonFiles + @") B WHERE ""A"".""Path"" = ""B"".""Path"" AND ""A"".""Fullhash"" != ""B"".""Fullhash"" ", 0, lastFilesetId, FOLDER_BLOCKSET_ID, m_filesetId, FOLDER_BLOCKSET_ID);
                results.ModifiedSymlinks = cmd.ExecuteScalarInt64(@"SELECT COUNT(*) FROM (" + subqueryNonFiles + @") A, (" + subqueryNonFiles + @") B WHERE ""A"".""Path"" = ""B"".""Path"" AND ""A"".""Fullhash"" != ""B"".""Fullhash"" ", 0, lastFilesetId, SYMLINK_BLOCKSET_ID, m_filesetId, SYMLINK_BLOCKSET_ID);
                
                var tmpName1 = "TmpFileList-" + Library.Utility.Utility.ByteArrayAsHexString(Guid.NewGuid().ToByteArray());
                var tmpName2 = "TmpFileList-" + Library.Utility.Utility.ByteArrayAsHexString(Guid.NewGuid().ToByteArray());
                try
                {
                    var subqueryFiles = @"SELECT ""File"".""Path"" AS ""Path"", ""A"".""Fullhash"" AS ""Filehash"", ""B"".""Fullhash"" AS ""Metahash"" FROM ""File"", ""FilesetEntry"", ""Blockset"" A, ""Blockset"" B, ""Metadataset""  WHERE ""File"".""ID"" = ""FilesetEntry"".""FileID"" AND ""A"".""ID"" = ""File"".""BlocksetID"" AND ""FilesetEntry"".""FilesetID"" = ? AND ""File"".""MetadataID"" = ""Metadataset"".""ID"" AND ""Metadataset"".""BlocksetID"" = ""B"".""ID"" ";
                
                    cmd.ExecuteNonQuery(string.Format(@"CREATE TEMPORARY TABLE ""{0}"" AS " + subqueryFiles, tmpName1), lastFilesetId);
                    cmd.ExecuteNonQuery(string.Format(@"CREATE TEMPORARY TABLE ""{0}"" AS " + subqueryFiles, tmpName2), m_filesetId);
                
                    results.AddedFiles = cmd.ExecuteScalarInt64(string.Format(@"SELECT COUNT(*) FROM ""File"" INNER JOIN ""FilesetEntry"" ON ""File"".""ID"" = ""FilesetEntry"".""FileID"" WHERE ""FilesetEntry"".""FilesetID"" = ? AND ""File"".""BlocksetID"" != ? AND ""File"".""BlocksetID"" != ? AND NOT ""File"".""Path"" IN (SELECT ""Path"" FROM ""{0}"")", tmpName1), 0, m_filesetId, FOLDER_BLOCKSET_ID, SYMLINK_BLOCKSET_ID);
                    results.DeletedFiles = cmd.ExecuteScalarInt64(string.Format(@"SELECT COUNT(*) FROM ""{0}"" WHERE ""{0}"".""Path"" NOT IN (SELECT ""Path"" FROM ""File"" INNER JOIN ""FilesetEntry"" ON ""File"".""ID"" = ""FilesetEntry"".""FileID"" WHERE ""FilesetEntry"".""FilesetID"" = ?)", tmpName1), 0, m_filesetId);
                    results.ModifiedFiles = cmd.ExecuteScalarInt64(string.Format(@"SELECT COUNT(*) FROM ""{0}"" A, ""{1}"" B WHERE ""A"".""Path"" = ""B"".""Path"" AND (""A"".""Filehash"" != ""B"".""Filehash"" OR ""A"".""Metahash"" != ""B"".""Metahash"")", tmpName1, tmpName2), 0);
                    
                }
                finally
                {
                    try { cmd.ExecuteNonQuery(string.Format(@"DROP TABLE IF EXISTS ""{0}"";", tmpName1)); }
                    catch (Exception ex) { Logging.Log.WriteWarningMessage(LOGTAG, "DisposeError", ex, "Dispose temp table error"); }
                    try { cmd.ExecuteNonQuery(string.Format(@"DROP TABLE IF EXISTS ""{0}"";", tmpName2)); }
                    catch (Exception ex) { Logging.Log.WriteWarningMessage(LOGTAG, "DisposeError", ex, "Dispose temp table error"); }
                }
            }
        }

        /// <summary>
        /// Populates FilesetEntry table with files from previous fileset, which aren't 
        /// yet part of the new fileset, and which aren't on the (optional) list of <c>deleted</c> paths.
        /// </summary>
        /// <param name="transaction">Transaction</param>
        /// <param name="deleted">List of deleted paths, or null</param>
        public void AppendFilesFromPreviousSet(System.Data.IDbTransaction transaction, IEnumerable<string> deleted = null)
        {
            AppendFilesFromPreviousSet(transaction, deleted, m_filesetId, -1, OperationTimestamp);
        }

        /// <summary>
        /// Populates FilesetEntry table with files from previous fileset, which aren't 
        /// yet part of the new fileset, and which aren't on the (optional) list of <c>deleted</c> paths.
        /// </summary>
        /// <param name="transaction">Transaction</param>
        /// <param name="deleted">List of deleted paths, or null</param>
        /// <param name="filesetid">Current file-set ID</param>
        /// <param name="prevId">Source file-set ID</param>
        /// <param name="timestamp">If <c>filesetid</c> == -1, used to locate previous file-set</param>
        public void AppendFilesFromPreviousSet(System.Data.IDbTransaction transaction, IEnumerable<string> deleted, long filesetid, long prevId, DateTime timestamp)
        {
            using(var cmd = m_connection.CreateCommand())
            using(var cmdDelete = m_connection.CreateCommand())
            using(var tr = new TemporaryTransactionWrapper(m_connection, transaction))
            {
                long lastFilesetId = prevId < 0 ? GetPreviousFilesetID(cmd, timestamp, filesetid) : prevId;

                cmd.Transaction = tr.Parent;
                cmd.ExecuteNonQuery( @"INSERT INTO ""FilesetEntry"" (""FilesetID"", ""FileID"", ""Lastmodified"") SELECT ? AS ""FilesetID"", ""FileID"", ""Lastmodified"" FROM (SELECT DISTINCT ""FilesetID"", ""FileID"", ""Lastmodified"" FROM ""FilesetEntry"" WHERE ""FilesetID"" = ? AND ""FileID"" NOT IN (SELECT ""FileID"" FROM ""FilesetEntry"" WHERE ""FilesetID"" = ?)) ", filesetid, lastFilesetId, filesetid);

                if (deleted != null)
                {
                    cmdDelete.Transaction = tr.Parent;
                    cmdDelete.CommandText = @"DELETE FROM ""FilesetEntry"" WHERE ""FilesetID"" = ? AND ""FileID"" IN (SELECT ""ID"" FROM ""File"" WHERE ""Path"" = ?) ";
                    cmdDelete.AddParameters(2);
                    cmdDelete.SetParameterValue(0, filesetid);

                    foreach (string s in deleted)
                    {
                        cmdDelete.SetParameterValue(1, s);
                        cmdDelete.ExecuteNonQuery();
                    }
                }

                tr.Commit();
            }
        }

        /// <summary>
        /// Populates FilesetEntry table with files from previous fileset, which aren't 
        /// yet part of the new fileset, and which aren't excluded by the (optional) exclusion 
        /// predicate.
        /// </summary>
        /// <param name="transaction">Transaction</param>
        /// <param name="exclusionPredicate">Optional exclusion predicate (true = exclude file)</param>
        public void AppendFilesFromPreviousSetWithPredicate(System.Data.IDbTransaction transaction, Func<string, long, bool> exclusionPredicate)
        {
            AppendFilesFromPreviousSetWithPredicate(transaction, exclusionPredicate, m_filesetId, -1, OperationTimestamp);
        }

        /// <summary>
        /// Populates FilesetEntry table with files from previous fileset, which aren't 
        /// yet part of the new fileset, and which aren't excluded by the (optional) exclusion 
        /// predicate.
        /// </summary>
        /// <param name="transaction">Transaction</param>
        /// <param name="exclusionPredicate">Optional exclusion predicate (true = exclude file)</param>
        /// <param name="fileSetId">Current fileset ID</param>
        /// <param name="prevFileSetId">Source fileset ID</param>
        /// <param name="timestamp">If <c>prevFileSetId</c> == -1, used to locate previous fileset</param>
        public void AppendFilesFromPreviousSetWithPredicate(System.Data.IDbTransaction transaction,
            Func<string, long, bool> exclusionPredicate, long fileSetId, long prevFileSetId, DateTime timestamp)
        {
            if (exclusionPredicate == null)
            {
                AppendFilesFromPreviousSet(transaction, null, fileSetId, prevFileSetId, timestamp);
                return;
            }

            using (var cmd = m_connection.CreateCommand())
            using (var cmdAdd = m_connection.CreateCommand())
            using (var tr = new TemporaryTransactionWrapper(m_connection, transaction))
            {
                var lastFilesetId =
                    prevFileSetId < 0 ? GetPreviousFilesetID(cmd, timestamp, fileSetId) : prevFileSetId;

                // prepare command for adding new entries
                cmdAdd.Transaction = tr.Parent;
                cmdAdd.CommandText =
                    @"INSERT INTO ""FilesetEntry"" (""FilesetID"", ""FileID"", ""Lastmodified"") VALUES (?, ?, ?)";
                cmdAdd.AddParameters(3);
                cmdAdd.SetParameterValue(0, fileSetId);

                // enumerate files from previous set
                cmd.Transaction = tr.Parent;
                foreach (var row in cmd.ExecuteReaderEnumerable(
                    @"SELECT
	                      f.""Path"", fs.""FileID"", fs.""Lastmodified"", COALESCE(bs.""Length"", -1)
                      FROM (  SELECT DISTINCT ""FileID"", ""Lastmodified""
		                      FROM ""FilesetEntry""
		                      WHERE ""FilesetID"" = ?
		                      AND ""FileID"" NOT IN (
			                      SELECT ""FileID""
			                      FROM ""FilesetEntry""
			                      WHERE ""FilesetID"" = ?
		                      )) AS fs
                      LEFT JOIN ""File"" AS f ON fs.""FileID"" = f.""ID""
                      LEFT JOIN ""Blockset"" AS bs ON f.""BlocksetID"" = bs.""ID"";",
                    lastFilesetId, fileSetId))
                {
                    var path = row.GetString(0);
                    var size = row.GetInt64(3);
                    if (!exclusionPredicate(path, size))
                    {
                        cmdAdd.SetParameterValue(1, row.GetInt64(1));
                        cmdAdd.SetParameterValue(2, row.GetInt64(2));
                        cmdAdd.ExecuteNonQuery();
                    }
                }

                tr.Commit();
            }
        }


        /// <summary>
        /// Creates a timestamped backup operation to correctly associate the fileset with the time it was created.
        /// </summary>
        /// <param name="volumeid">The ID of the fileset volume to update</param>
        /// <param name="timestamp">The timestamp of the operation to create</param>
        /// <param name="transaction">An optional external transaction</param>
        public override long CreateFileset(long volumeid, DateTime timestamp, System.Data.IDbTransaction transaction = null)
        {
            return m_filesetId = base.CreateFileset(volumeid, timestamp, transaction);
        }
                                
        public IEnumerable<KeyValuePair<long, DateTime>> GetIncompleteFilesets(System.Data.IDbTransaction transaction)
        {
            using(var cmd = m_connection.CreateCommand(transaction))
            {
                cmd.Transaction = transaction;
                using(var rd = cmd.ExecuteReader(@"SELECT DISTINCT ""Fileset"".""ID"", ""Fileset"".""Timestamp"" FROM ""Fileset"", ""RemoteVolume"" WHERE ""RemoteVolume"".""ID"" = ""Fileset"".""VolumeID"" AND ""Fileset"".""ID"" IN (SELECT ""FilesetID"" FROM ""FilesetEntry"")  AND (""RemoteVolume"".""State"" = ""Uploading"" OR ""RemoteVolume"".""State"" = ""Temporary"")"))
                    while(rd.Read())
                    {
                        yield return new KeyValuePair<long, DateTime>(
                            rd.GetInt64(0),
                            ParseFromEpochSeconds(rd.GetInt64(1)).ToLocalTime()
                        );
                    }
            }
        }

        public IRemoteVolume GetRemoteVolumeFromName(string name, System.Data.IDbTransaction transaction)
        {
            using(var cmd = m_connection.CreateCommand(transaction))
            using(var rd = cmd.ExecuteReader(@"SELECT ""Name"", ""Hash"", ""Size"" FROM ""RemoteVolume"" WHERE ""Name"" = ?", name))
                if (rd.Read())
                    return new RemoteVolume(rd.GetValue(0).ToString(), rd.GetValue(1).ToString(), rd.ConvertValueToInt64(2));
                else
                    return null;
        }

        public RemoteVolumeEntry GetRemoteVolumeFromID(long id, System.Data.IDbTransaction transaction = null)
        {
            using (var cmd = m_connection.CreateCommand(transaction))
            using (var rd = cmd.ExecuteReader(@"SELECT ""Name"", ""Type"", ""Size"", ""Hash"", ""State"", ""DeleteGraceTime"" FROM ""RemoteVolume"" WHERE ""ID"" = ?", id))
                if (rd.Read())
                    return new RemoteVolumeEntry(
                        id,
                        rd.GetValue(0).ToString(),
                        (rd.GetValue(3) == null || rd.GetValue(3) == DBNull.Value) ? null : rd.GetValue(3).ToString(),
                        rd.ConvertValueToInt64(2, -1),
                        (RemoteVolumeType)Enum.Parse(typeof(RemoteVolumeType), rd.GetValue(1).ToString()),
                        (RemoteVolumeState)Enum.Parse(typeof(RemoteVolumeState), rd.GetValue(4).ToString()),
                        new DateTime(rd.ConvertValueToInt64(5, 0), DateTimeKind.Utc)
                    );
                else
                    return default(RemoteVolumeEntry);
        }

        public IEnumerable<string> GetMissingIndexFiles(System.Data.IDbTransaction transaction)
        {
            using(var cmd = m_connection.CreateCommand(transaction))
            using(var rd = cmd.ExecuteReader(@"SELECT ""Name"" FROM ""RemoteVolume"" WHERE ""Type"" = ? AND NOT ""ID"" IN (SELECT ""BlockVolumeID"" FROM ""IndexBlockLink"") AND ""State"" IN (?,?)", RemoteVolumeType.Blocks.ToString(), RemoteVolumeState.Uploaded.ToString(), RemoteVolumeState.Verified.ToString()))
                while (rd.Read())
                    yield return rd.GetValue(0).ToString();
        }
        
        public void LinkFilesetToVolume(long filesetid, long volumeid, System.Data.IDbTransaction transaction)
        {
            using(var cmd = m_connection.CreateCommand())
            {
                cmd.Transaction = transaction;
                var c = cmd.ExecuteNonQuery(@"UPDATE ""Fileset"" SET ""VolumeID"" = ? WHERE ""ID"" = ?", volumeid, filesetid);
                if (c != 1)
                    throw new Exception(string.Format("Failed to link filesetid {0} to volumeid {1}", filesetid, volumeid));
            }            
        }

        public void MoveBlockToVolume(string blockkey, long size, long sourcevolumeid, long targetvolumeid, System.Data.IDbTransaction transaction)
        {
            using(var cmd = m_connection.CreateCommand())
            {
                cmd.Transaction = transaction;
                var c = cmd.ExecuteNonQuery(@"UPDATE ""Block"" SET ""VolumeID"" = ? WHERE ""Hash"" = ? AND ""Size"" = ? AND ""VolumeID"" = ? ", targetvolumeid, blockkey, size, sourcevolumeid);
                if (c != 1)
                    throw new Exception(string.Format("Failed to move block {0}:{1} from volume {2}, count: {3}", blockkey, size, sourcevolumeid, c));
            }
        }

        public void SafeDeleteRemoteVolume(string name, System.Data.IDbTransaction transaction)
        {
            var volumeid = GetRemoteVolumeID(name, transaction);

            using(var cmd = m_connection.CreateCommand(transaction))
            {
                var c = cmd.ExecuteScalarInt64(@"SELECT COUNT(*) FROM ""Block"" WHERE ""VolumeID"" = ? ", -1, volumeid);
                if (c != 0)
                    throw new Exception(string.Format("Failed to safe-delete volume {0}, blocks: {1}", name, c));

                RemoveRemoteVolume(name, transaction);
            }            
        }

        public string[] GetBlocklistHashes(string name, System.Data.IDbTransaction transaction)
        {
            var volumeid = GetRemoteVolumeID(name, transaction);
            using(var cmd = m_connection.CreateCommand(transaction))
            {
                // Grab the strings and return as array to avoid concurrent access to the IEnumerable
                return cmd.ExecuteReaderEnumerable(
                    @"SELECT DISTINCT ""Block"".""Hash"" FROM ""Block"" WHERE ""Block"".""VolumeID"" = ? AND ""Block"".""Hash"" IN (SELECT ""Hash"" FROM ""BlocklistHash"")", volumeid)
                    .Select(x => x.ConvertValueToString(0))
                    .ToArray();
            }            
        }

        public string GetFirstPath()
        {
            using (var cmd = m_connection.CreateCommand())
            {
                cmd.CommandText = @"SELECT ""Path"" FROM ""File"" ORDER BY LENGTH(""Path"") DESC LIMIT 1";
                var v0 = cmd.ExecuteScalar();
                if (v0 == null || v0 == DBNull.Value)
                    return null;

                return v0.ToString();
            }
        }
        /// <summary>
        /// Retrieves change journal data for file set
        /// </summary>
        /// <param name="fileSetId">Fileset-ID</param>
        public IEnumerable<Interface.USNJournalDataEntry> GetChangeJournalData(long fileSetId)
        {
            var data = new List<Interface.USNJournalDataEntry>();

            using (var cmd = m_connection.CreateCommand())
            using (var rd =
                cmd.ExecuteReader(
                    @"SELECT ""VolumeName"", ""JournalID"", ""NextUSN"", ""ConfigHash"" FROM ""ChangeJournalData"" WHERE ""FilesetID"" = ?",
                    fileSetId))
            {
                while (rd.Read())
                {
                    data.Add(new Interface.USNJournalDataEntry
                    {
                        Volume = rd.ConvertValueToString(0),
                        JournalId = rd.ConvertValueToInt64(1),
                        NextUsn = rd.ConvertValueToInt64(2),
                        ConfigHash = rd.ConvertValueToString(3)
                    });
                }

            }

            return data;
        }

        /// <summary>
        /// Adds NTFS change journal data for file set and volume
        /// </summary>
        /// <param name="data">Data to add</param>
        /// <param name="transaction">An optional external transaction</param>
        public void CreateChangeJournalData(IEnumerable<Interface.USNJournalDataEntry> data, System.Data.IDbTransaction transaction = null)
        {
            using (var tr = new TemporaryTransactionWrapper(m_connection, transaction))
            {
                foreach (var entry in data)
                {
                    using(var cmd = m_connection.CreateCommand())
                    {
                        cmd.Transaction = tr.Parent;
                        var c = cmd.ExecuteNonQuery(
                            @"INSERT INTO ""ChangeJournalData"" (""FilesetID"", ""VolumeName"", ""JournalID"", ""NextUSN"", ""ConfigHash"") VALUES (?, ?, ?, ?, ?);",
                            m_filesetId, entry.Volume, entry.JournalId, entry.NextUsn, entry.ConfigHash);

                        if (c != 1)
                            throw new Exception("Unable to add change journal entry");
                    }            
                }

                tr.Commit();
            }
        }

        /// <summary>
        /// Adds NTFS change journal data for file set and volume
        /// </summary>
        /// <param name="data">Data to add</param>
        /// <param name="fileSetId">Existing file set to update</param>
        /// <param name="transaction">An optional external transaction</param>
        public void UpdateChangeJournalData(IEnumerable<Interface.USNJournalDataEntry> data, long fileSetId, System.Data.IDbTransaction transaction = null)
        {
            using (var tr = new TemporaryTransactionWrapper(m_connection, transaction))
            {
                foreach (var entry in data)
                {
                    using(var cmd = m_connection.CreateCommand())
                    {
                        cmd.Transaction = tr.Parent;
                        cmd.ExecuteNonQuery(
                            @"UPDATE ""ChangeJournalData"" SET ""NextUSN"" = ? WHERE ""FilesetID"" = ? AND ""VolumeName"" = ? AND ""JournalID"" = ?;",
                            entry.NextUsn, fileSetId, entry.Volume, entry.JournalId);
                    }            
                }

                tr.Commit();
            }
        }
    }
}
<|MERGE_RESOLUTION|>--- conflicted
+++ resolved
@@ -1,996 +1,918 @@
-using System;
-using System.Collections.Generic;
-using System.Linq;
-using System.Text;
-using System.IO;
-using System.Linq.Expressions;
-
-
-namespace Duplicati.Library.Main.Database
-{
-
-    internal class LocalBackupDatabase : LocalDatabase
-    {
-        /// <summary>
-        /// The tag used for logging
-        /// </summary>
-        private static readonly string LOGTAG = Logging.Log.LogTagFromType<LocalBackupDatabase>();
-
-        private class PathEntryKeeper
-        {
-            public DateTime Lastmodified;
-            public long FileID;
-            public long Filesize;
-            public string Metahash;
-            public long Metasize;
-            
-            private SortedList<KeyValuePair<long, long>, long> m_versions;
-            
-            public PathEntryKeeper(long fileId, DateTime lastmodified, long filesize, string metahash, long metasize)
-            {
-                this.FileID = fileId;
-                this.Lastmodified = lastmodified;
-                this.Filesize = filesize;
-                this.Metahash = metahash;
-                this.Metasize = metasize;
-                this.m_versions = null;
-            }
-            
-            public long GetFilesetID(long blocksetId, long metadataId)
-            {
-                if (m_versions == null)
-                    return -1;
-
-                long r;
-                if (!m_versions.TryGetValue(new KeyValuePair<long, long>(blocksetId, metadataId), out r))
-                    return -1;
-                else
-                    return r;
-            }
-            
-            public void AddFilesetID(long blocksetId, long metadataId, long filesetId)
-            {
-                if (m_versions == null)
-                    m_versions = new SortedList<KeyValuePair<long, long>, long>(1, new KeyValueComparer());
-                m_versions.Add(new KeyValuePair<long, long>(blocksetId, metadataId), filesetId);
-            }
-            
-            private struct KeyValueComparer : IComparer<KeyValuePair<long, long>>
-            {
-                public int Compare(KeyValuePair<long, long> x, KeyValuePair<long, long> y)
-                {
-                    return x.Key == y.Key ? 
-                            (x.Value == y.Value ? 
-                                0 
-                                : (x.Value < y.Value ? -1 : 1)) 
-                            : (x.Key < y.Key ? -1 : 1);
-                }
-            }
-        }
-    
-        private readonly System.Data.IDbCommand m_findblockCommand;
-        private readonly System.Data.IDbCommand m_findblocksetCommand;
-        private readonly System.Data.IDbCommand m_findfilesetCommand;
-        private readonly System.Data.IDbCommand m_findmetadatasetCommand;
-
-        private readonly System.Data.IDbCommand m_insertblockCommand;
-
-        private readonly System.Data.IDbCommand m_insertfileCommand;
-
-        private readonly System.Data.IDbCommand m_insertblocksetCommand;
-        private readonly System.Data.IDbCommand m_insertblocksetentryFastCommand;
-        private readonly System.Data.IDbCommand m_insertblocksetentryCommand;
-        private readonly System.Data.IDbCommand m_insertblocklistHashesCommand;
-
-        private readonly System.Data.IDbCommand m_insertmetadatasetCommand;
-
-        private readonly System.Data.IDbCommand m_findfileCommand;
-        private readonly System.Data.IDbCommand m_selectfilelastmodifiedCommand;
-        private readonly System.Data.IDbCommand m_selectfileHashCommand;
-        private readonly System.Data.IDbCommand m_selectblocklistHashesCommand;
-
-        private readonly System.Data.IDbCommand m_insertfileOperationCommand;
-        
-        private Dictionary<string, long> m_blockCache;
-        
-        private long m_filesetId;
-
-        private readonly bool m_logQueries;
-
-        public LocalBackupDatabase(string path, Options options)
-            : this(new LocalDatabase(path, "Backup", false), options)
-        {
-            this.ShouldCloseConnection = true;
-        }
-           
-        public LocalBackupDatabase(LocalDatabase db, Options options)
-            : base(db)
-        {
-            m_logQueries = options.ProfileAllDatabaseQueries;
-
-            m_findblockCommand = m_connection.CreateCommand();
-            m_insertblockCommand = m_connection.CreateCommand();
-            m_insertfileCommand = m_connection.CreateCommand();
-            m_insertblocksetCommand = m_connection.CreateCommand();
-            m_insertmetadatasetCommand = m_connection.CreateCommand();
-            m_findblocksetCommand = m_connection.CreateCommand();
-            m_findmetadatasetCommand = m_connection.CreateCommand();
-            m_findfilesetCommand = m_connection.CreateCommand();
-            m_insertblocksetentryCommand = m_connection.CreateCommand();
-            m_insertblocklistHashesCommand = m_connection.CreateCommand();
-            m_selectblocklistHashesCommand = m_connection.CreateCommand();
-            m_insertfileOperationCommand = m_connection.CreateCommand();
-            m_findfileCommand = m_connection.CreateCommand();
-            m_selectfilelastmodifiedCommand = m_connection.CreateCommand();
-            m_selectfileHashCommand = m_connection.CreateCommand();
-            m_insertblocksetentryFastCommand = m_connection.CreateCommand();
-                
-            m_findblockCommand.CommandText = @"SELECT ""ID"" FROM ""Block"" WHERE ""Hash"" = ? AND ""Size"" = ?";
-            m_findblockCommand.AddParameters(2);
-
-            m_findblocksetCommand.CommandText = @"SELECT ""ID"" FROM ""Blockset"" WHERE ""Fullhash"" = ? AND ""Length"" = ?";
-            m_findblocksetCommand.AddParameters(2);
-
-            m_findmetadatasetCommand.CommandText = @"SELECT ""A"".""ID"" FROM ""Metadataset"" A, ""BlocksetEntry"" B, ""Block"" C WHERE ""A"".""BlocksetID"" = ""B"".""BlocksetID"" AND ""B"".""BlockID"" = ""C"".""ID"" AND ""C"".""Hash"" = ? AND ""C"".""Size"" = ?";
-            m_findmetadatasetCommand.AddParameters(2);
-
-            m_findfilesetCommand.CommandText = @"SELECT ""ID"" FROM ""FileLookup"" WHERE ""BlocksetID"" = ? AND ""MetadataID"" = ? AND ""Path"" = ? AND ""PrefixID"" = ?";
-            m_findfilesetCommand.AddParameters(4);
-
-            m_insertblockCommand.CommandText = @"INSERT INTO ""Block"" (""Hash"", ""VolumeID"", ""Size"") VALUES (?, ?, ?); SELECT last_insert_rowid();";
-            m_insertblockCommand.AddParameters(3);
-
-            m_insertfileOperationCommand.CommandText = @"INSERT INTO ""FilesetEntry"" (""FilesetID"", ""FileID"", ""Lastmodified"") VALUES (?, ?, ?)";
-            m_insertfileOperationCommand.AddParameters(3);
-
-            m_insertfileCommand.CommandText = @"INSERT INTO ""FileLookup"" (""PrefixID"", ""Path"",""BlocksetID"", ""MetadataID"") VALUES (?, ?, ? ,?); SELECT last_insert_rowid();";
-            m_insertfileCommand.AddParameters(4);
-
-            m_insertblocksetCommand.CommandText = @"INSERT INTO ""Blockset"" (""Length"", ""FullHash"") VALUES (?, ?); SELECT last_insert_rowid();";
-            m_insertblocksetCommand.AddParameters(2);
-
-            m_insertblocksetentryFastCommand.CommandText = @"INSERT INTO ""BlocksetEntry"" (""BlocksetID"", ""Index"", ""BlockID"") VALUES (?,?,?)";
-            m_insertblocksetentryFastCommand.AddParameters(3);
-
-            m_insertblocksetentryCommand.CommandText = @"INSERT INTO ""BlocksetEntry"" (""BlocksetID"", ""Index"", ""BlockID"") SELECT ? AS A, ? AS B, ""ID"" FROM ""Block"" WHERE ""Hash"" = ? AND ""Size"" = ?";
-            m_insertblocksetentryCommand.AddParameters(4);
-
-            m_insertblocklistHashesCommand.CommandText = @"INSERT INTO ""BlocklistHash"" (""BlocksetID"", ""Index"", ""Hash"") VALUES (?, ?, ?)";
-            m_insertblocklistHashesCommand.AddParameters(3);
-
-            m_insertmetadatasetCommand.CommandText = @"INSERT INTO ""Metadataset"" (""BlocksetID"") VALUES (?); SELECT last_insert_rowid();";
-            m_insertmetadatasetCommand.AddParameter();
-
-            m_selectfilelastmodifiedCommand.CommandText = @"SELECT ""A"".""ID"", ""B"".""LastModified"" FROM (SELECT ""ID"" FROM ""FileLookup"" WHERE ""PrefixID"" = ? AND ""Path"" = ?) ""A"" CROSS JOIN ""FilesetEntry"" ""B"" WHERE ""A"".""ID"" = ""B"".""FileID"" AND ""B"".""FilesetID"" = ?";
-            m_selectfilelastmodifiedCommand.AddParameters(3);
-
-            //Need a temporary table with path/lastmodified lookups
-            m_findfileCommand.CommandText = 
-                @" SELECT ""FileLookup"".""ID"" AS ""FileID"", ""FilesetEntry"".""Lastmodified"", ""FileBlockset"".""Length"", ""MetaBlockset"".""Fullhash"" AS ""Metahash"", ""MetaBlockset"".""Length"" AS ""Metasize"" " +
-                @"   FROM ""FileLookup"", ""FilesetEntry"", ""Fileset"", ""Blockset"" ""FileBlockset"", ""Metadataset"", ""Blockset"" ""MetaBlockset"" " +
-                @"  WHERE ""FileLookup"".""PrefixID"" = ? AND ""FileLookup"".""Path"" = ? " +
-                @"    AND ""FilesetEntry"".""FileID"" = ""FileLookup"".""ID"" AND ""Fileset"".""ID"" = ""FilesetEntry"".""FilesetID"" " +
-                @"    AND ""FileBlockset"".""ID"" = ""FileLookup"".""BlocksetID"" " +
-                @"    AND ""Metadataset"".""ID"" = ""FileLookup"".""MetadataID"" AND ""MetaBlockset"".""ID"" = ""Metadataset"".""BlocksetID"" " +
-                @"  ORDER BY ""Fileset"".""Timestamp"" DESC " +
-                @"  LIMIT 1 ";
-            m_findfileCommand.AddParameters(2);
-
-            m_selectfileHashCommand.CommandText = @"SELECT ""Blockset"".""Fullhash"" FROM ""Blockset"", ""FileLookup"" WHERE ""Blockset"".""ID"" = ""FileLookup"".""BlocksetID"" AND ""FileLookup"".""ID"" = ?  ";
-            m_selectfileHashCommand.AddParameters(1);
-
-            m_selectblocklistHashesCommand.CommandText = @"SELECT ""Hash"" FROM ""BlocklistHash"" WHERE ""BlocksetID"" = ? ORDER BY ""Index"" ASC ";
-            m_selectblocklistHashesCommand.AddParameters(1);
-        }
-        
-        /// <summary>
-        /// Builds the lookup tables. Call this method after deleting items, and before processing items
-        /// </summary>
-        /// <param name="options">The option settings</param>
-        public void BuildLookupTable(Options options)
-        {
-			if (options.UseBlockCache)
-			{
-                string failedhash = null;
-                try
-                {
-                    var cache = new Dictionary<string, long>();
-                    using (var cmd = m_connection.CreateCommand())
-                    {
-                        cmd.CommandText = @"SELECT ""Hash"", ""Size"" From ""Block""";
-                        using (var rd = cmd.ExecuteReader())
-                            while (rd.Read())
-                                cache.Add(failedhash = rd.ConvertValueToString(0), rd.ConvertValueToInt64(1));
-                    }
-                    m_blockCache = cache;
-                }
-                catch (Exception ex)
-                {
-                    Logging.Log.WriteWarningMessage(LOGTAG, "BlockCacheFailure", ex, "Failed to create block cache, this could mean you have hash collisions in your table, the hash that failed is {0}. Error message: {1}.", failedhash, ex.Message);
-                    Logging.Log.WriteWarningMessage(LOGTAG, "BlockCacheFailure", null, "Disabling block cache due to error");
-				}
-			}
-		}
-
-        /// <summary>
-        /// Probes to see if a block already exists
-        /// </summary>
-        /// <param name="key">The block key</param>
-        /// <param name="size">The size of the block</param>
-        /// <returns>True if the block should be added to the current output</returns>
-        public long FindBlockID (string key, long size, System.Data.IDbTransaction transaction = null)
-        {
-            m_findblockCommand.Transaction = transaction;
-            m_findblockCommand.SetParameterValue(0, key);
-            m_findblockCommand.SetParameterValue(1, size);
-            return m_findblockCommand.ExecuteScalarInt64(m_logQueries, -1);
-        }
-
-		/// <summary>
-		/// Adds a block to the local database, returning a value indicating if the value presents a new block
-		/// </summary>
-		/// <param name="key">The block key</param>
-		/// <param name="size">The size of the block</param>
-		/// <returns>True if the block should be added to the current output</returns>
-		public bool AddBlock (string key, long size, long volumeid, System.Data.IDbTransaction transaction = null)
-        {
-            long exsize;
-
-            if (m_blockCache != null && m_blockCache.TryGetValue(key, out exsize))
-            {
-                if (exsize == size)
-                    return false;
-
-                Logging.Log.WriteWarningMessage(LOGTAG, "HashCollisionsFound", null, "Found hash collision on {0}, sizes {1} vs {2}. Disabling cache from now on.", key, size, exsize);
-                m_blockCache = null;
-            }
-
-            m_findblockCommand.Transaction = transaction;
-            m_findblockCommand.SetParameterValue(0, key);
-            m_findblockCommand.SetParameterValue(1, size);
-            var r = m_findblockCommand.ExecuteScalarInt64(m_logQueries, -1);
-
-            if (r == -1L)
-            {
-                m_insertblockCommand.Transaction = transaction;
-                m_insertblockCommand.SetParameterValue(0, key);
-                m_insertblockCommand.SetParameterValue(1, volumeid);
-                m_insertblockCommand.SetParameterValue(2, size);
-                r = m_insertblockCommand.ExecuteScalarInt64(m_logQueries);
-                if (m_blockCache != null)
-                    m_blockCache.Add(key, size);
-                return true;
-            }
-            else
-            {
-                //Update lookup cache if required
-                return false;
-            }
-        }
-
-
-        /// <summary>
-        /// Adds a blockset to the database, returns a value indicating if the blockset is new
-        /// </summary>
-        /// <param name="filehash">The hash of the blockset</param>
-        /// <param name="size">The size of the blockset</param>
-        /// <param name="hashes">The list of hashes</param>
-        /// <param name="blocksetid">The id of the blockset, new or old</param>
-        /// <returns>True if the blockset was created, false otherwise</returns>
-        public bool AddBlockset(string filehash, long size, int blocksize, IEnumerable<string> hashes, IEnumerable<string> blocklistHashes, out long blocksetid, System.Data.IDbTransaction transaction = null)
-        {
-            m_findblocksetCommand.Transaction = transaction;
-            blocksetid = m_findblocksetCommand.ExecuteScalarInt64(m_logQueries, null, -1, filehash, size);
-            if (blocksetid != -1)
-                return false; //Found it
-
-            using(var tr = new TemporaryTransactionWrapper(m_connection, transaction))
-            {
-                m_insertblocksetCommand.Transaction = tr.Parent;
-                m_insertblocksetCommand.SetParameterValue(0, size);
-                m_insertblocksetCommand.SetParameterValue(1, filehash);
-                blocksetid = m_insertblocksetCommand.ExecuteScalarInt64(m_logQueries);
-
-                long ix = 0;
-                if (blocklistHashes != null)
-                {
-                    m_insertblocklistHashesCommand.SetParameterValue(0, blocksetid);
-                    m_insertblocklistHashesCommand.Transaction = tr.Parent;
-                    foreach(var bh in blocklistHashes)
-                    {
-                        m_insertblocklistHashesCommand.SetParameterValue(1, ix);
-                        m_insertblocklistHashesCommand.SetParameterValue(2, bh);
-                        m_insertblocklistHashesCommand.ExecuteNonQuery(m_logQueries);
-                        ix++;
-                    }
-                }
-
-                m_insertblocksetentryCommand.SetParameterValue(0, blocksetid);
-                m_insertblocksetentryCommand.Transaction = tr.Parent;
-
-                m_insertblocksetentryFastCommand.SetParameterValue(0, blocksetid);
-                m_insertblocksetentryFastCommand.Transaction = tr.Parent;
-
-                ix = 0;
-                long remainsize = size;
-                foreach(var h in hashes)
-                {
-                    var exsize = remainsize < blocksize ? remainsize : blocksize;
-                    m_insertblocksetentryCommand.SetParameterValue(1, ix);
-                    m_insertblocksetentryCommand.SetParameterValue(2, h);
-                    m_insertblocksetentryCommand.SetParameterValue(3, exsize);
-                    var c = m_insertblocksetentryCommand.ExecuteNonQuery(m_logQueries);
-                    if (c != 1)
-                    {
-                        Logging.Log.WriteErrorMessage(LOGTAG, "CheckingErrorsForIssue1400", null, "Checking errors, related to #1400. Unexpected result count: {0}, expected {1}, hash: {2}, size: {3}, blocksetid: {4}, ix: {5}, fullhash: {6}, fullsize: {7}", c, 1, h, exsize, blocksetid, ix, filehash, size);
-                        using (var cmd = m_connection.CreateCommand(tr.Parent))
-                        {
-                            var bid = cmd.ExecuteScalarInt64(@"SELECT ""ID"" FROM ""Block"" WHERE ""Hash"" = ?", -1, h);
-                            if (bid == -1)
-                                throw new Exception(string.Format("Could not find any blocks with the given hash: {0}", h));
-                            foreach(var rd in cmd.ExecuteReaderEnumerable(@"SELECT ""Size"" FROM ""Block"" WHERE ""Hash"" = ?", h))
-                                Logging.Log.WriteErrorMessage(LOGTAG, "FoundIssue1400Error", null, "Found block with ID {0} and hash {1} and size {2}", bid, h, rd.ConvertValueToInt64(0, -1));
-                        }
-
-                        throw new Exception(string.Format("Unexpected result count: {0}, expected {1}, check log for more messages", c, 1));
-                    }
-                    
-                    ix++;
-                    remainsize -= blocksize;
-                }
-
-                tr.Commit();
-            }
-
-            return true;
-        }
-
-        /// <summary>
-        /// Gets the metadataset ID from the filehash
-        /// </summary>
-        /// <returns><c>true</c>, if metadataset should be recorded, false if it already exists.</returns>
-        /// <param name="filehash">The metadata hash.</param>
-        /// <param name="size">The size of the metadata.</param>
-        /// <param name="metadataid">The ID of the metadataset.</param>
-        /// <param name="transaction">An optional transaction.</param>
-        public bool GetMetadatasetID(string filehash, long size, out long metadataid, System.Data.IDbTransaction transaction = null)
-        {
-            if (size > 0)
-            {
-                m_findmetadatasetCommand.Transaction = transaction;
-                metadataid = m_findmetadatasetCommand.ExecuteScalarInt64(m_logQueries, null, -1, filehash, size);
-                return metadataid != -1;
-            }
-
-            metadataid = -2;
-            return false;
-        }
-
-        /// <summary>
-        /// Adds a metadata set to the database, and returns a value indicating if the record was new
-        /// </summary>
-<<<<<<< HEAD
-        /// <param name="filehash">The hash of the metadata</param>
-        /// <param name="size">The size of the metadata</param>
-        /// <param name="blocksetid">The ID of the blockset with the data</param>
-        /// <param name="transaction">The transaction to use</param>
-=======
-        /// <param name="filehash">The metadata hash</param>
-        /// <param name="size">The size of the metadata</param>
-        /// <param name="transaction">The transaction to execute under</param>
-        /// <param name="blocksetid">The id of the blockset to add</param>
->>>>>>> 91f735a0
-        /// <param name="metadataid">The id of the metadata set</param>
-        /// <returns>True if the set was added to the database, false otherwise</returns>
-        public bool AddMetadataset(string filehash, long size, long blocksetid, out long metadataid, System.Data.IDbTransaction transaction = null)
-        {
-            if (GetMetadatasetID(filehash, size, out metadataid, transaction))
-                return false;            
-
-            using (var tr = new TemporaryTransactionWrapper(m_connection, transaction))
-            {
-                m_insertmetadatasetCommand.Transaction = tr.Parent;
-                m_insertmetadatasetCommand.SetParameterValue(0, blocksetid);
-                metadataid = m_insertmetadatasetCommand.ExecuteScalarInt64(m_logQueries);
-                tr.Commit();
-                return true;
-            }
-        }
-
-        /// <summary>
-        /// Adds a file record to the database
-        /// </summary>
-        /// <param name="pathprefixid">The path prefix ID</param>
-        /// <param name="filename">The path to the file</param>
-        /// <param name="lastmodified">The time the file was modified</param>
-        /// <param name="blocksetID">The ID of the hashkey for the file</param>
-        /// <param name="metadataID">The ID for the metadata</param>
-        /// <param name="transaction">The transaction to use for insertion, or null for no transaction</param>
-        public void AddFile(long pathprefixid, string filename, DateTime lastmodified, long blocksetID, long metadataID, System.Data.IDbTransaction transaction)
-        {
-            var fileidobj = -1L;
-<<<<<<< HEAD
-
-            m_findfilesetCommand.Transaction = transaction;
-            m_findfilesetCommand.SetParameterValue(0, blocksetID);
-            m_findfilesetCommand.SetParameterValue(1, metadataID);
-            m_findfilesetCommand.SetParameterValue(2, filename);
-            m_findfilesetCommand.SetParameterValue(3, pathprefixid);
-            fileidobj = m_findfilesetCommand.ExecuteScalarInt64();
-
-=======
-            PathEntryKeeper entry = null;
-            var entryFound = false;
-            
-            if (m_pathLookup != null)
-            {
-                if (entryFound = (m_pathLookup.TryFind(filename, out entry) && entry != null))
-                {
-                    var fid = entry.GetFilesetID(blocksetID, metadataID);
-                    if (fid >= 0)
-                        fileidobj = fid;
-                }
-            }
-            else
-            {
-                m_findfilesetCommand.Transaction = transaction;
-                m_findfilesetCommand.SetParameterValue(0, blocksetID);
-                m_findfilesetCommand.SetParameterValue(1, metadataID);
-                m_findfilesetCommand.SetParameterValue(2, filename);
-                fileidobj = m_findfilesetCommand.ExecuteScalarInt64(m_logQueries);
-            }
-            
->>>>>>> 91f735a0
-            if (fileidobj == -1)
-            {
-                using (var tr = new TemporaryTransactionWrapper(m_connection, transaction))
-                {
-                    m_insertfileCommand.Transaction = tr.Parent;
-<<<<<<< HEAD
-                    m_insertfileCommand.SetParameterValue(0, pathprefixid);
-                    m_insertfileCommand.SetParameterValue(1, filename);
-                    m_insertfileCommand.SetParameterValue(2, blocksetID);
-                    m_insertfileCommand.SetParameterValue(3, metadataID);
-=======
-                    m_insertfileCommand.SetParameterValue(0, filename);
-                    m_insertfileCommand.SetParameterValue(1, blocksetID);
-                    m_insertfileCommand.SetParameterValue(2, metadataID);
-                    fileidobj = m_insertfileCommand.ExecuteScalarInt64(m_logQueries);
-                    tr.Commit();                    
->>>>>>> 91f735a0
-
-                    fileidobj = m_insertfileCommand.ExecuteScalarInt64();
-                    tr.Commit();
-                }
-            }
-
-            m_insertfileOperationCommand.Transaction = transaction;
-            m_insertfileOperationCommand.SetParameterValue(0, m_filesetId);
-            m_insertfileOperationCommand.SetParameterValue(1, fileidobj);
-            m_insertfileOperationCommand.SetParameterValue(2, lastmodified.ToUniversalTime().Ticks);
-<<<<<<< HEAD
-            m_insertfileOperationCommand.ExecuteNonQuery();        
-        }
-=======
-            m_insertfileOperationCommand.ExecuteNonQuery(m_logQueries);
->>>>>>> 91f735a0
-
-        /// <summary>
-        /// Adds a file record to the database
-        /// </summary>
-        /// <param name="filename">The path to the file</param>
-        /// <param name="lastmodified">The time the file was modified</param>
-        /// <param name="blocksetID">The ID of the hashkey for the file</param>
-        /// <param name="metadataID">The ID for the metadata</param>
-        /// <param name="transaction">The transaction to use for insertion, or null for no transaction</param>
-        public void AddFile(string filename, DateTime lastmodified, long blocksetID, long metadataID, System.Data.IDbTransaction transaction)
-        {
-            var split = SplitIntoPrefixAndName(filename);
-            AddFile(GetOrCreatePathPrefix(split.Key, transaction), split.Value, lastmodified, blocksetID, metadataID, transaction);
-        }
-
-        public void AddUnmodifiedFile(long fileid, DateTime lastmodified, System.Data.IDbTransaction transaction = null)
-        {
-            m_insertfileOperationCommand.Transaction = transaction;
-            m_insertfileOperationCommand.SetParameterValue(0, m_filesetId);
-            m_insertfileOperationCommand.SetParameterValue(1, fileid);
-            m_insertfileOperationCommand.SetParameterValue(2, lastmodified.ToUniversalTime().Ticks);
-            m_insertfileOperationCommand.ExecuteNonQuery(m_logQueries);
-        }
-
-        public void AddDirectoryEntry(string path, long metadataID, DateTime lastmodified, System.Data.IDbTransaction transaction = null)
-        {
-            AddFile(path, lastmodified, FOLDER_BLOCKSET_ID, metadataID, transaction);
-        }
-        
-        public void AddSymlinkEntry(string path, long metadataID, DateTime lastmodified, System.Data.IDbTransaction transaction = null)
-        {
-            AddFile(path, lastmodified, SYMLINK_BLOCKSET_ID, metadataID, transaction);
-        }
-
-        public long GetFileLastModified(long prefixid, string path, long filesetid, out DateTime oldModified, System.Data.IDbTransaction transaction = null)
-        {
-<<<<<<< HEAD
-            m_selectfilelastmodifiedCommand.Transaction = transaction;
-            m_selectfilelastmodifiedCommand.SetParameterValue(0, prefixid);
-			m_selectfilelastmodifiedCommand.SetParameterValue(1, path);
-            m_selectfilelastmodifiedCommand.SetParameterValue(2, filesetid);
-            using (var rd = m_selectfilelastmodifiedCommand.ExecuteReader())
-=======
-			m_selectfileHashCommand.Transaction = transaction;
-			m_selectfilelastmodifiedCommand.SetParameterValue(0, path);
-            m_selectfilelastmodifiedCommand.SetParameterValue(1, filesetid);
-            using (var rd = m_selectfilelastmodifiedCommand.ExecuteReader(m_logQueries, null))
->>>>>>> 91f735a0
-                if (rd.Read())
-                {
-                    oldModified = new DateTime(rd.ConvertValueToInt64(1), DateTimeKind.Utc);
-                    return rd.ConvertValueToInt64(0);    
-                }
-
-            oldModified = new DateTime(0, DateTimeKind.Utc);
-            return -1;
-        }
-
-        public long GetFileEntry(long prefixid, string path, long lastfilesetid, out DateTime oldModified, out long lastFileSize, out string oldMetahash, out long oldMetasize)
-        {
-            m_findfileCommand.SetParameterValue(0, prefixid);
-            m_findfileCommand.SetParameterValue(1, path);
-
-            using (var rd = m_findfileCommand.ExecuteReader())
-                if (rd.Read())
-                {
-                    oldModified = new DateTime(rd.ConvertValueToInt64(1), DateTimeKind.Utc);
-                    lastFileSize = rd.GetInt64(2);
-                    oldMetahash = rd.GetString(3);
-                    oldMetasize = rd.GetInt64(4);
-                    return rd.ConvertValueToInt64(0);
-                }
-                else
-                {
-                    oldModified = new DateTime(0, DateTimeKind.Utc);
-                    lastFileSize = -1;
-                    oldMetahash = null;
-                    oldMetasize = -1;
-                    return -1;
-                }
-<<<<<<< HEAD
-=======
-            }
-            else
-            {
-                m_findfileCommand.SetParameterValue(0, path);
-
-                using(var rd = m_findfileCommand.ExecuteReader(m_logQueries, null))
-                    if (rd.Read())
-                    {
-                        oldModified = new DateTime(rd.ConvertValueToInt64(1), DateTimeKind.Utc);
-                        lastFileSize = rd.GetInt64(2);
-                        oldMetahash = rd.GetString(3);
-                        oldMetasize = rd.GetInt64(4);
-                        return rd.ConvertValueToInt64(0);
-                    }
-                    else
-                    {
-                        oldModified = new DateTime(0, DateTimeKind.Utc);
-                        lastFileSize = -1;
-                        oldMetahash = null;
-                        oldMetasize = -1;
-                        return -1;
-                    }
-            }
->>>>>>> 91f735a0
-        }
-
-
-        public string GetFileHash(long fileid)
-        {
-            m_selectfileHashCommand.SetParameterValue(0, fileid);
-            var r = m_selectfileHashCommand.ExecuteScalar(m_logQueries, null);
-            if (r == null || r == DBNull.Value)
-                return null;
-                
-            return r.ToString();
-        }
-
-        public override void Dispose ()
-        {
-            base.Dispose();
-        }
-
-        private long GetPreviousFilesetID(System.Data.IDbCommand cmd)
-        {
-            return GetPreviousFilesetID(cmd, OperationTimestamp, m_filesetId);
-        }
-        
-        private long GetPreviousFilesetID(System.Data.IDbCommand cmd, DateTime timestamp, long filesetid)
-        {
-            var lastFilesetId = cmd.ExecuteScalarInt64(@"SELECT ""ID"" FROM ""Fileset"" WHERE ""Timestamp"" < ? AND ""ID"" != ? ORDER BY ""Timestamp"" DESC ", -1, NormalizeDateTimeToEpochSeconds(timestamp), filesetid);                
-            return lastFilesetId;
-        }
-
-        internal Tuple<long, long> GetLastBackupFileCountAndSize()
-        {
-            using (var cmd = m_connection.CreateCommand())
-            {
-                var lastFilesetId = cmd.ExecuteScalarInt64(@"SELECT ""ID"" FROM ""Fileset"" ORDER BY ""Timestamp"" DESC LIMIT 1");
-                var count = cmd.ExecuteScalarInt64(@"SELECT COUNT(*) FROM ""FileLookup"" INNER JOIN ""FilesetEntry"" ON ""FileLookup"".""ID"" = ""FilesetEntry"".""FileID"" WHERE ""FilesetEntry"".""FilesetID"" = ? AND ""FileLookup"".""BlocksetID"" NOT IN (?, ?)", -1, lastFilesetId, FOLDER_BLOCKSET_ID, SYMLINK_BLOCKSET_ID);
-                var size = cmd.ExecuteScalarInt64(@"SELECT SUM(""Blockset"".""Length"") FROM ""FileLookup"", ""FilesetEntry"", ""Blockset"" WHERE ""FileLookup"".""ID"" = ""FilesetEntry"".""FileID"" AND ""FileLookup"".""BlocksetID"" = ""Blockset"".""ID"" AND ""FilesetEntry"".""FilesetID"" = ? AND ""FileLookup"".""BlocksetID"" NOT IN (?, ?)", -1, lastFilesetId, FOLDER_BLOCKSET_ID, SYMLINK_BLOCKSET_ID);
-
-                return new Tuple<long, long>(count, size);
-            }
-        }
-
-        internal void UpdateChangeStatistics(BackupResults results, System.Data.IDbTransaction transaction)
-        {
-            using(var cmd = m_connection.CreateCommand(transaction))
-            {
-                // TODO: Optimize these queries to not use the "File" view
-                var lastFilesetId = GetPreviousFilesetID(cmd);
-                results.AddedFolders = cmd.ExecuteScalarInt64(@"SELECT COUNT(*) FROM ""File"" INNER JOIN ""FilesetEntry"" ON ""File"".""ID"" = ""FilesetEntry"".""FileID"" WHERE ""FilesetEntry"".""FilesetID"" = ? AND ""File"".""BlocksetID"" = ? AND NOT ""File"".""Path"" IN (SELECT ""Path"" FROM ""File"" INNER JOIN ""FilesetEntry"" ON ""File"".""ID"" = ""FilesetEntry"".""FileID"" WHERE ""FilesetEntry"".""FilesetID"" = ?)", 0, m_filesetId, FOLDER_BLOCKSET_ID, lastFilesetId);
-                results.AddedSymlinks = cmd.ExecuteScalarInt64(@"SELECT COUNT(*) FROM ""File"" INNER JOIN ""FilesetEntry"" ON ""File"".""ID"" = ""FilesetEntry"".""FileID"" WHERE ""FilesetEntry"".""FilesetID"" = ? AND ""File"".""BlocksetID"" = ? AND NOT ""File"".""Path"" IN (SELECT ""Path"" FROM ""File"" INNER JOIN ""FilesetEntry"" ON ""File"".""ID"" = ""FilesetEntry"".""FileID"" WHERE ""FilesetEntry"".""FilesetID"" = ?)", 0, m_filesetId, SYMLINK_BLOCKSET_ID, lastFilesetId);
-
-                results.DeletedFolders = cmd.ExecuteScalarInt64(@"SELECT COUNT(*) FROM ""File"" INNER JOIN ""FilesetEntry"" ON ""File"".""ID"" = ""FilesetEntry"".""FileID"" WHERE ""FilesetEntry"".""FilesetID"" = ? AND ""File"".""BlocksetID"" = ? AND NOT ""File"".""Path"" IN (SELECT ""Path"" FROM ""File"" INNER JOIN ""FilesetEntry"" ON ""File"".""ID"" = ""FilesetEntry"".""FileID"" WHERE ""FilesetEntry"".""FilesetID"" = ?)", 0, lastFilesetId, FOLDER_BLOCKSET_ID, m_filesetId);
-                results.DeletedSymlinks = cmd.ExecuteScalarInt64(@"SELECT COUNT(*) FROM ""File"" INNER JOIN ""FilesetEntry"" ON ""File"".""ID"" = ""FilesetEntry"".""FileID"" WHERE ""FilesetEntry"".""FilesetID"" = ? AND ""File"".""BlocksetID"" = ? AND NOT ""File"".""Path"" IN (SELECT ""Path"" FROM ""File"" INNER JOIN ""FilesetEntry"" ON ""File"".""ID"" = ""FilesetEntry"".""FileID"" WHERE ""FilesetEntry"".""FilesetID"" = ?)", 0, lastFilesetId, SYMLINK_BLOCKSET_ID, m_filesetId);
-
-                var subqueryNonFiles = @"SELECT ""File"".""Path"", ""Blockset"".""Fullhash"" FROM ""File"", ""FilesetEntry"", ""Metadataset"", ""Blockset"" WHERE ""File"".""ID"" = ""FilesetEntry"".""FileID"" AND ""Metadataset"".""ID"" = ""File"".""MetadataID"" AND ""File"".""BlocksetID"" = ? AND ""Metadataset"".""BlocksetID"" = ""Blockset"".""ID"" AND ""FilesetEntry"".""FilesetID"" = ? ";
-                results.ModifiedFolders = cmd.ExecuteScalarInt64(@"SELECT COUNT(*) FROM (" + subqueryNonFiles + @") A, (" + subqueryNonFiles + @") B WHERE ""A"".""Path"" = ""B"".""Path"" AND ""A"".""Fullhash"" != ""B"".""Fullhash"" ", 0, lastFilesetId, FOLDER_BLOCKSET_ID, m_filesetId, FOLDER_BLOCKSET_ID);
-                results.ModifiedSymlinks = cmd.ExecuteScalarInt64(@"SELECT COUNT(*) FROM (" + subqueryNonFiles + @") A, (" + subqueryNonFiles + @") B WHERE ""A"".""Path"" = ""B"".""Path"" AND ""A"".""Fullhash"" != ""B"".""Fullhash"" ", 0, lastFilesetId, SYMLINK_BLOCKSET_ID, m_filesetId, SYMLINK_BLOCKSET_ID);
-                
-                var tmpName1 = "TmpFileList-" + Library.Utility.Utility.ByteArrayAsHexString(Guid.NewGuid().ToByteArray());
-                var tmpName2 = "TmpFileList-" + Library.Utility.Utility.ByteArrayAsHexString(Guid.NewGuid().ToByteArray());
-                try
-                {
-                    var subqueryFiles = @"SELECT ""File"".""Path"" AS ""Path"", ""A"".""Fullhash"" AS ""Filehash"", ""B"".""Fullhash"" AS ""Metahash"" FROM ""File"", ""FilesetEntry"", ""Blockset"" A, ""Blockset"" B, ""Metadataset""  WHERE ""File"".""ID"" = ""FilesetEntry"".""FileID"" AND ""A"".""ID"" = ""File"".""BlocksetID"" AND ""FilesetEntry"".""FilesetID"" = ? AND ""File"".""MetadataID"" = ""Metadataset"".""ID"" AND ""Metadataset"".""BlocksetID"" = ""B"".""ID"" ";
-                
-                    cmd.ExecuteNonQuery(string.Format(@"CREATE TEMPORARY TABLE ""{0}"" AS " + subqueryFiles, tmpName1), lastFilesetId);
-                    cmd.ExecuteNonQuery(string.Format(@"CREATE TEMPORARY TABLE ""{0}"" AS " + subqueryFiles, tmpName2), m_filesetId);
-                
-                    results.AddedFiles = cmd.ExecuteScalarInt64(string.Format(@"SELECT COUNT(*) FROM ""File"" INNER JOIN ""FilesetEntry"" ON ""File"".""ID"" = ""FilesetEntry"".""FileID"" WHERE ""FilesetEntry"".""FilesetID"" = ? AND ""File"".""BlocksetID"" != ? AND ""File"".""BlocksetID"" != ? AND NOT ""File"".""Path"" IN (SELECT ""Path"" FROM ""{0}"")", tmpName1), 0, m_filesetId, FOLDER_BLOCKSET_ID, SYMLINK_BLOCKSET_ID);
-                    results.DeletedFiles = cmd.ExecuteScalarInt64(string.Format(@"SELECT COUNT(*) FROM ""{0}"" WHERE ""{0}"".""Path"" NOT IN (SELECT ""Path"" FROM ""File"" INNER JOIN ""FilesetEntry"" ON ""File"".""ID"" = ""FilesetEntry"".""FileID"" WHERE ""FilesetEntry"".""FilesetID"" = ?)", tmpName1), 0, m_filesetId);
-                    results.ModifiedFiles = cmd.ExecuteScalarInt64(string.Format(@"SELECT COUNT(*) FROM ""{0}"" A, ""{1}"" B WHERE ""A"".""Path"" = ""B"".""Path"" AND (""A"".""Filehash"" != ""B"".""Filehash"" OR ""A"".""Metahash"" != ""B"".""Metahash"")", tmpName1, tmpName2), 0);
-                    
-                }
-                finally
-                {
-                    try { cmd.ExecuteNonQuery(string.Format(@"DROP TABLE IF EXISTS ""{0}"";", tmpName1)); }
-                    catch (Exception ex) { Logging.Log.WriteWarningMessage(LOGTAG, "DisposeError", ex, "Dispose temp table error"); }
-                    try { cmd.ExecuteNonQuery(string.Format(@"DROP TABLE IF EXISTS ""{0}"";", tmpName2)); }
-                    catch (Exception ex) { Logging.Log.WriteWarningMessage(LOGTAG, "DisposeError", ex, "Dispose temp table error"); }
-                }
-            }
-        }
-
-        /// <summary>
-        /// Populates FilesetEntry table with files from previous fileset, which aren't 
-        /// yet part of the new fileset, and which aren't on the (optional) list of <c>deleted</c> paths.
-        /// </summary>
-        /// <param name="transaction">Transaction</param>
-        /// <param name="deleted">List of deleted paths, or null</param>
-        public void AppendFilesFromPreviousSet(System.Data.IDbTransaction transaction, IEnumerable<string> deleted = null)
-        {
-            AppendFilesFromPreviousSet(transaction, deleted, m_filesetId, -1, OperationTimestamp);
-        }
-
-        /// <summary>
-        /// Populates FilesetEntry table with files from previous fileset, which aren't 
-        /// yet part of the new fileset, and which aren't on the (optional) list of <c>deleted</c> paths.
-        /// </summary>
-        /// <param name="transaction">Transaction</param>
-        /// <param name="deleted">List of deleted paths, or null</param>
-        /// <param name="filesetid">Current file-set ID</param>
-        /// <param name="prevId">Source file-set ID</param>
-        /// <param name="timestamp">If <c>filesetid</c> == -1, used to locate previous file-set</param>
-        public void AppendFilesFromPreviousSet(System.Data.IDbTransaction transaction, IEnumerable<string> deleted, long filesetid, long prevId, DateTime timestamp)
-        {
-            using(var cmd = m_connection.CreateCommand())
-            using(var cmdDelete = m_connection.CreateCommand())
-            using(var tr = new TemporaryTransactionWrapper(m_connection, transaction))
-            {
-                long lastFilesetId = prevId < 0 ? GetPreviousFilesetID(cmd, timestamp, filesetid) : prevId;
-
-                cmd.Transaction = tr.Parent;
-                cmd.ExecuteNonQuery( @"INSERT INTO ""FilesetEntry"" (""FilesetID"", ""FileID"", ""Lastmodified"") SELECT ? AS ""FilesetID"", ""FileID"", ""Lastmodified"" FROM (SELECT DISTINCT ""FilesetID"", ""FileID"", ""Lastmodified"" FROM ""FilesetEntry"" WHERE ""FilesetID"" = ? AND ""FileID"" NOT IN (SELECT ""FileID"" FROM ""FilesetEntry"" WHERE ""FilesetID"" = ?)) ", filesetid, lastFilesetId, filesetid);
-
-                if (deleted != null)
-                {
-                    cmdDelete.Transaction = tr.Parent;
-                    cmdDelete.CommandText = @"DELETE FROM ""FilesetEntry"" WHERE ""FilesetID"" = ? AND ""FileID"" IN (SELECT ""ID"" FROM ""File"" WHERE ""Path"" = ?) ";
-                    cmdDelete.AddParameters(2);
-                    cmdDelete.SetParameterValue(0, filesetid);
-
-                    foreach (string s in deleted)
-                    {
-                        cmdDelete.SetParameterValue(1, s);
-                        cmdDelete.ExecuteNonQuery();
-                    }
-                }
-
-                tr.Commit();
-            }
-        }
-
-        /// <summary>
-        /// Populates FilesetEntry table with files from previous fileset, which aren't 
-        /// yet part of the new fileset, and which aren't excluded by the (optional) exclusion 
-        /// predicate.
-        /// </summary>
-        /// <param name="transaction">Transaction</param>
-        /// <param name="exclusionPredicate">Optional exclusion predicate (true = exclude file)</param>
-        public void AppendFilesFromPreviousSetWithPredicate(System.Data.IDbTransaction transaction, Func<string, long, bool> exclusionPredicate)
-        {
-            AppendFilesFromPreviousSetWithPredicate(transaction, exclusionPredicate, m_filesetId, -1, OperationTimestamp);
-        }
-
-        /// <summary>
-        /// Populates FilesetEntry table with files from previous fileset, which aren't 
-        /// yet part of the new fileset, and which aren't excluded by the (optional) exclusion 
-        /// predicate.
-        /// </summary>
-        /// <param name="transaction">Transaction</param>
-        /// <param name="exclusionPredicate">Optional exclusion predicate (true = exclude file)</param>
-        /// <param name="fileSetId">Current fileset ID</param>
-        /// <param name="prevFileSetId">Source fileset ID</param>
-        /// <param name="timestamp">If <c>prevFileSetId</c> == -1, used to locate previous fileset</param>
-        public void AppendFilesFromPreviousSetWithPredicate(System.Data.IDbTransaction transaction,
-            Func<string, long, bool> exclusionPredicate, long fileSetId, long prevFileSetId, DateTime timestamp)
-        {
-            if (exclusionPredicate == null)
-            {
-                AppendFilesFromPreviousSet(transaction, null, fileSetId, prevFileSetId, timestamp);
-                return;
-            }
-
-            using (var cmd = m_connection.CreateCommand())
-            using (var cmdAdd = m_connection.CreateCommand())
-            using (var tr = new TemporaryTransactionWrapper(m_connection, transaction))
-            {
-                var lastFilesetId =
-                    prevFileSetId < 0 ? GetPreviousFilesetID(cmd, timestamp, fileSetId) : prevFileSetId;
-
-                // prepare command for adding new entries
-                cmdAdd.Transaction = tr.Parent;
-                cmdAdd.CommandText =
-                    @"INSERT INTO ""FilesetEntry"" (""FilesetID"", ""FileID"", ""Lastmodified"") VALUES (?, ?, ?)";
-                cmdAdd.AddParameters(3);
-                cmdAdd.SetParameterValue(0, fileSetId);
-
-                // enumerate files from previous set
-                cmd.Transaction = tr.Parent;
-                foreach (var row in cmd.ExecuteReaderEnumerable(
-                    @"SELECT
-	                      f.""Path"", fs.""FileID"", fs.""Lastmodified"", COALESCE(bs.""Length"", -1)
-                      FROM (  SELECT DISTINCT ""FileID"", ""Lastmodified""
-		                      FROM ""FilesetEntry""
-		                      WHERE ""FilesetID"" = ?
-		                      AND ""FileID"" NOT IN (
-			                      SELECT ""FileID""
-			                      FROM ""FilesetEntry""
-			                      WHERE ""FilesetID"" = ?
-		                      )) AS fs
-                      LEFT JOIN ""File"" AS f ON fs.""FileID"" = f.""ID""
-                      LEFT JOIN ""Blockset"" AS bs ON f.""BlocksetID"" = bs.""ID"";",
-                    lastFilesetId, fileSetId))
-                {
-                    var path = row.GetString(0);
-                    var size = row.GetInt64(3);
-                    if (!exclusionPredicate(path, size))
-                    {
-                        cmdAdd.SetParameterValue(1, row.GetInt64(1));
-                        cmdAdd.SetParameterValue(2, row.GetInt64(2));
-                        cmdAdd.ExecuteNonQuery();
-                    }
-                }
-
-                tr.Commit();
-            }
-        }
-
-
-        /// <summary>
-        /// Creates a timestamped backup operation to correctly associate the fileset with the time it was created.
-        /// </summary>
-        /// <param name="volumeid">The ID of the fileset volume to update</param>
-        /// <param name="timestamp">The timestamp of the operation to create</param>
-        /// <param name="transaction">An optional external transaction</param>
-        public override long CreateFileset(long volumeid, DateTime timestamp, System.Data.IDbTransaction transaction = null)
-        {
-            return m_filesetId = base.CreateFileset(volumeid, timestamp, transaction);
-        }
-                                
-        public IEnumerable<KeyValuePair<long, DateTime>> GetIncompleteFilesets(System.Data.IDbTransaction transaction)
-        {
-            using(var cmd = m_connection.CreateCommand(transaction))
-            {
-                cmd.Transaction = transaction;
-                using(var rd = cmd.ExecuteReader(@"SELECT DISTINCT ""Fileset"".""ID"", ""Fileset"".""Timestamp"" FROM ""Fileset"", ""RemoteVolume"" WHERE ""RemoteVolume"".""ID"" = ""Fileset"".""VolumeID"" AND ""Fileset"".""ID"" IN (SELECT ""FilesetID"" FROM ""FilesetEntry"")  AND (""RemoteVolume"".""State"" = ""Uploading"" OR ""RemoteVolume"".""State"" = ""Temporary"")"))
-                    while(rd.Read())
-                    {
-                        yield return new KeyValuePair<long, DateTime>(
-                            rd.GetInt64(0),
-                            ParseFromEpochSeconds(rd.GetInt64(1)).ToLocalTime()
-                        );
-                    }
-            }
-        }
-
-        public IRemoteVolume GetRemoteVolumeFromName(string name, System.Data.IDbTransaction transaction)
-        {
-            using(var cmd = m_connection.CreateCommand(transaction))
-            using(var rd = cmd.ExecuteReader(@"SELECT ""Name"", ""Hash"", ""Size"" FROM ""RemoteVolume"" WHERE ""Name"" = ?", name))
-                if (rd.Read())
-                    return new RemoteVolume(rd.GetValue(0).ToString(), rd.GetValue(1).ToString(), rd.ConvertValueToInt64(2));
-                else
-                    return null;
-        }
-
-        public RemoteVolumeEntry GetRemoteVolumeFromID(long id, System.Data.IDbTransaction transaction = null)
-        {
-            using (var cmd = m_connection.CreateCommand(transaction))
-            using (var rd = cmd.ExecuteReader(@"SELECT ""Name"", ""Type"", ""Size"", ""Hash"", ""State"", ""DeleteGraceTime"" FROM ""RemoteVolume"" WHERE ""ID"" = ?", id))
-                if (rd.Read())
-                    return new RemoteVolumeEntry(
-                        id,
-                        rd.GetValue(0).ToString(),
-                        (rd.GetValue(3) == null || rd.GetValue(3) == DBNull.Value) ? null : rd.GetValue(3).ToString(),
-                        rd.ConvertValueToInt64(2, -1),
-                        (RemoteVolumeType)Enum.Parse(typeof(RemoteVolumeType), rd.GetValue(1).ToString()),
-                        (RemoteVolumeState)Enum.Parse(typeof(RemoteVolumeState), rd.GetValue(4).ToString()),
-                        new DateTime(rd.ConvertValueToInt64(5, 0), DateTimeKind.Utc)
-                    );
-                else
-                    return default(RemoteVolumeEntry);
-        }
-
-        public IEnumerable<string> GetMissingIndexFiles(System.Data.IDbTransaction transaction)
-        {
-            using(var cmd = m_connection.CreateCommand(transaction))
-            using(var rd = cmd.ExecuteReader(@"SELECT ""Name"" FROM ""RemoteVolume"" WHERE ""Type"" = ? AND NOT ""ID"" IN (SELECT ""BlockVolumeID"" FROM ""IndexBlockLink"") AND ""State"" IN (?,?)", RemoteVolumeType.Blocks.ToString(), RemoteVolumeState.Uploaded.ToString(), RemoteVolumeState.Verified.ToString()))
-                while (rd.Read())
-                    yield return rd.GetValue(0).ToString();
-        }
-        
-        public void LinkFilesetToVolume(long filesetid, long volumeid, System.Data.IDbTransaction transaction)
-        {
-            using(var cmd = m_connection.CreateCommand())
-            {
-                cmd.Transaction = transaction;
-                var c = cmd.ExecuteNonQuery(@"UPDATE ""Fileset"" SET ""VolumeID"" = ? WHERE ""ID"" = ?", volumeid, filesetid);
-                if (c != 1)
-                    throw new Exception(string.Format("Failed to link filesetid {0} to volumeid {1}", filesetid, volumeid));
-            }            
-        }
-
-        public void MoveBlockToVolume(string blockkey, long size, long sourcevolumeid, long targetvolumeid, System.Data.IDbTransaction transaction)
-        {
-            using(var cmd = m_connection.CreateCommand())
-            {
-                cmd.Transaction = transaction;
-                var c = cmd.ExecuteNonQuery(@"UPDATE ""Block"" SET ""VolumeID"" = ? WHERE ""Hash"" = ? AND ""Size"" = ? AND ""VolumeID"" = ? ", targetvolumeid, blockkey, size, sourcevolumeid);
-                if (c != 1)
-                    throw new Exception(string.Format("Failed to move block {0}:{1} from volume {2}, count: {3}", blockkey, size, sourcevolumeid, c));
-            }
-        }
-
-        public void SafeDeleteRemoteVolume(string name, System.Data.IDbTransaction transaction)
-        {
-            var volumeid = GetRemoteVolumeID(name, transaction);
-
-            using(var cmd = m_connection.CreateCommand(transaction))
-            {
-                var c = cmd.ExecuteScalarInt64(@"SELECT COUNT(*) FROM ""Block"" WHERE ""VolumeID"" = ? ", -1, volumeid);
-                if (c != 0)
-                    throw new Exception(string.Format("Failed to safe-delete volume {0}, blocks: {1}", name, c));
-
-                RemoveRemoteVolume(name, transaction);
-            }            
-        }
-
-        public string[] GetBlocklistHashes(string name, System.Data.IDbTransaction transaction)
-        {
-            var volumeid = GetRemoteVolumeID(name, transaction);
-            using(var cmd = m_connection.CreateCommand(transaction))
-            {
-                // Grab the strings and return as array to avoid concurrent access to the IEnumerable
-                return cmd.ExecuteReaderEnumerable(
-                    @"SELECT DISTINCT ""Block"".""Hash"" FROM ""Block"" WHERE ""Block"".""VolumeID"" = ? AND ""Block"".""Hash"" IN (SELECT ""Hash"" FROM ""BlocklistHash"")", volumeid)
-                    .Select(x => x.ConvertValueToString(0))
-                    .ToArray();
-            }            
-        }
-
-        public string GetFirstPath()
-        {
-            using (var cmd = m_connection.CreateCommand())
-            {
-                cmd.CommandText = @"SELECT ""Path"" FROM ""File"" ORDER BY LENGTH(""Path"") DESC LIMIT 1";
-                var v0 = cmd.ExecuteScalar();
-                if (v0 == null || v0 == DBNull.Value)
-                    return null;
-
-                return v0.ToString();
-            }
-        }
-        /// <summary>
-        /// Retrieves change journal data for file set
-        /// </summary>
-        /// <param name="fileSetId">Fileset-ID</param>
-        public IEnumerable<Interface.USNJournalDataEntry> GetChangeJournalData(long fileSetId)
-        {
-            var data = new List<Interface.USNJournalDataEntry>();
-
-            using (var cmd = m_connection.CreateCommand())
-            using (var rd =
-                cmd.ExecuteReader(
-                    @"SELECT ""VolumeName"", ""JournalID"", ""NextUSN"", ""ConfigHash"" FROM ""ChangeJournalData"" WHERE ""FilesetID"" = ?",
-                    fileSetId))
-            {
-                while (rd.Read())
-                {
-                    data.Add(new Interface.USNJournalDataEntry
-                    {
-                        Volume = rd.ConvertValueToString(0),
-                        JournalId = rd.ConvertValueToInt64(1),
-                        NextUsn = rd.ConvertValueToInt64(2),
-                        ConfigHash = rd.ConvertValueToString(3)
-                    });
-                }
-
-            }
-
-            return data;
-        }
-
-        /// <summary>
-        /// Adds NTFS change journal data for file set and volume
-        /// </summary>
-        /// <param name="data">Data to add</param>
-        /// <param name="transaction">An optional external transaction</param>
-        public void CreateChangeJournalData(IEnumerable<Interface.USNJournalDataEntry> data, System.Data.IDbTransaction transaction = null)
-        {
-            using (var tr = new TemporaryTransactionWrapper(m_connection, transaction))
-            {
-                foreach (var entry in data)
-                {
-                    using(var cmd = m_connection.CreateCommand())
-                    {
-                        cmd.Transaction = tr.Parent;
-                        var c = cmd.ExecuteNonQuery(
-                            @"INSERT INTO ""ChangeJournalData"" (""FilesetID"", ""VolumeName"", ""JournalID"", ""NextUSN"", ""ConfigHash"") VALUES (?, ?, ?, ?, ?);",
-                            m_filesetId, entry.Volume, entry.JournalId, entry.NextUsn, entry.ConfigHash);
-
-                        if (c != 1)
-                            throw new Exception("Unable to add change journal entry");
-                    }            
-                }
-
-                tr.Commit();
-            }
-        }
-
-        /// <summary>
-        /// Adds NTFS change journal data for file set and volume
-        /// </summary>
-        /// <param name="data">Data to add</param>
-        /// <param name="fileSetId">Existing file set to update</param>
-        /// <param name="transaction">An optional external transaction</param>
-        public void UpdateChangeJournalData(IEnumerable<Interface.USNJournalDataEntry> data, long fileSetId, System.Data.IDbTransaction transaction = null)
-        {
-            using (var tr = new TemporaryTransactionWrapper(m_connection, transaction))
-            {
-                foreach (var entry in data)
-                {
-                    using(var cmd = m_connection.CreateCommand())
-                    {
-                        cmd.Transaction = tr.Parent;
-                        cmd.ExecuteNonQuery(
-                            @"UPDATE ""ChangeJournalData"" SET ""NextUSN"" = ? WHERE ""FilesetID"" = ? AND ""VolumeName"" = ? AND ""JournalID"" = ?;",
-                            entry.NextUsn, fileSetId, entry.Volume, entry.JournalId);
-                    }            
-                }
-
-                tr.Commit();
-            }
-        }
-    }
-}
+using System;
+using System.Collections.Generic;
+using System.Linq;
+using System.Text;
+using System.IO;
+using System.Linq.Expressions;
+
+
+namespace Duplicati.Library.Main.Database
+{
+
+    internal class LocalBackupDatabase : LocalDatabase
+    {
+        /// <summary>
+        /// The tag used for logging
+        /// </summary>
+        private static readonly string LOGTAG = Logging.Log.LogTagFromType<LocalBackupDatabase>();
+
+        private class PathEntryKeeper
+        {
+            public DateTime Lastmodified;
+            public long FileID;
+            public long Filesize;
+            public string Metahash;
+            public long Metasize;
+            
+            private SortedList<KeyValuePair<long, long>, long> m_versions;
+            
+            public PathEntryKeeper(long fileId, DateTime lastmodified, long filesize, string metahash, long metasize)
+            {
+                this.FileID = fileId;
+                this.Lastmodified = lastmodified;
+                this.Filesize = filesize;
+                this.Metahash = metahash;
+                this.Metasize = metasize;
+                this.m_versions = null;
+            }
+            
+            public long GetFilesetID(long blocksetId, long metadataId)
+            {
+                if (m_versions == null)
+                    return -1;
+
+                long r;
+                if (!m_versions.TryGetValue(new KeyValuePair<long, long>(blocksetId, metadataId), out r))
+                    return -1;
+                else
+                    return r;
+            }
+            
+            public void AddFilesetID(long blocksetId, long metadataId, long filesetId)
+            {
+                if (m_versions == null)
+                    m_versions = new SortedList<KeyValuePair<long, long>, long>(1, new KeyValueComparer());
+                m_versions.Add(new KeyValuePair<long, long>(blocksetId, metadataId), filesetId);
+            }
+            
+            private struct KeyValueComparer : IComparer<KeyValuePair<long, long>>
+            {
+                public int Compare(KeyValuePair<long, long> x, KeyValuePair<long, long> y)
+                {
+                    return x.Key == y.Key ? 
+                            (x.Value == y.Value ? 
+                                0 
+                                : (x.Value < y.Value ? -1 : 1)) 
+                            : (x.Key < y.Key ? -1 : 1);
+                }
+            }
+        }
+    
+        private readonly System.Data.IDbCommand m_findblockCommand;
+        private readonly System.Data.IDbCommand m_findblocksetCommand;
+        private readonly System.Data.IDbCommand m_findfilesetCommand;
+        private readonly System.Data.IDbCommand m_findmetadatasetCommand;
+
+        private readonly System.Data.IDbCommand m_insertblockCommand;
+
+        private readonly System.Data.IDbCommand m_insertfileCommand;
+
+        private readonly System.Data.IDbCommand m_insertblocksetCommand;
+        private readonly System.Data.IDbCommand m_insertblocksetentryFastCommand;
+        private readonly System.Data.IDbCommand m_insertblocksetentryCommand;
+        private readonly System.Data.IDbCommand m_insertblocklistHashesCommand;
+
+        private readonly System.Data.IDbCommand m_insertmetadatasetCommand;
+
+        private readonly System.Data.IDbCommand m_findfileCommand;
+        private readonly System.Data.IDbCommand m_selectfilelastmodifiedCommand;
+        private readonly System.Data.IDbCommand m_selectfileHashCommand;
+        private readonly System.Data.IDbCommand m_selectblocklistHashesCommand;
+
+        private readonly System.Data.IDbCommand m_insertfileOperationCommand;
+        
+        private Dictionary<string, long> m_blockCache;
+        
+        private long m_filesetId;
+
+        private readonly bool m_logQueries;
+
+        public LocalBackupDatabase(string path, Options options)
+            : this(new LocalDatabase(path, "Backup", false), options)
+        {
+            this.ShouldCloseConnection = true;
+        }
+           
+        public LocalBackupDatabase(LocalDatabase db, Options options)
+            : base(db)
+        {
+            m_logQueries = options.ProfileAllDatabaseQueries;
+
+            m_findblockCommand = m_connection.CreateCommand();
+            m_insertblockCommand = m_connection.CreateCommand();
+            m_insertfileCommand = m_connection.CreateCommand();
+            m_insertblocksetCommand = m_connection.CreateCommand();
+            m_insertmetadatasetCommand = m_connection.CreateCommand();
+            m_findblocksetCommand = m_connection.CreateCommand();
+            m_findmetadatasetCommand = m_connection.CreateCommand();
+            m_findfilesetCommand = m_connection.CreateCommand();
+            m_insertblocksetentryCommand = m_connection.CreateCommand();
+            m_insertblocklistHashesCommand = m_connection.CreateCommand();
+            m_selectblocklistHashesCommand = m_connection.CreateCommand();
+            m_insertfileOperationCommand = m_connection.CreateCommand();
+            m_findfileCommand = m_connection.CreateCommand();
+            m_selectfilelastmodifiedCommand = m_connection.CreateCommand();
+            m_selectfileHashCommand = m_connection.CreateCommand();
+            m_insertblocksetentryFastCommand = m_connection.CreateCommand();
+                
+            m_findblockCommand.CommandText = @"SELECT ""ID"" FROM ""Block"" WHERE ""Hash"" = ? AND ""Size"" = ?";
+            m_findblockCommand.AddParameters(2);
+
+            m_findblocksetCommand.CommandText = @"SELECT ""ID"" FROM ""Blockset"" WHERE ""Fullhash"" = ? AND ""Length"" = ?";
+            m_findblocksetCommand.AddParameters(2);
+
+            m_findmetadatasetCommand.CommandText = @"SELECT ""A"".""ID"" FROM ""Metadataset"" A, ""BlocksetEntry"" B, ""Block"" C WHERE ""A"".""BlocksetID"" = ""B"".""BlocksetID"" AND ""B"".""BlockID"" = ""C"".""ID"" AND ""C"".""Hash"" = ? AND ""C"".""Size"" = ?";
+            m_findmetadatasetCommand.AddParameters(2);
+
+            m_findfilesetCommand.CommandText = @"SELECT ""ID"" FROM ""FileLookup"" WHERE ""BlocksetID"" = ? AND ""MetadataID"" = ? AND ""Path"" = ? AND ""PrefixID"" = ?";
+            m_findfilesetCommand.AddParameters(4);
+
+            m_insertblockCommand.CommandText = @"INSERT INTO ""Block"" (""Hash"", ""VolumeID"", ""Size"") VALUES (?, ?, ?); SELECT last_insert_rowid();";
+            m_insertblockCommand.AddParameters(3);
+
+            m_insertfileOperationCommand.CommandText = @"INSERT INTO ""FilesetEntry"" (""FilesetID"", ""FileID"", ""Lastmodified"") VALUES (?, ?, ?)";
+            m_insertfileOperationCommand.AddParameters(3);
+
+            m_insertfileCommand.CommandText = @"INSERT INTO ""FileLookup"" (""PrefixID"", ""Path"",""BlocksetID"", ""MetadataID"") VALUES (?, ?, ? ,?); SELECT last_insert_rowid();";
+            m_insertfileCommand.AddParameters(4);
+
+            m_insertblocksetCommand.CommandText = @"INSERT INTO ""Blockset"" (""Length"", ""FullHash"") VALUES (?, ?); SELECT last_insert_rowid();";
+            m_insertblocksetCommand.AddParameters(2);
+
+            m_insertblocksetentryFastCommand.CommandText = @"INSERT INTO ""BlocksetEntry"" (""BlocksetID"", ""Index"", ""BlockID"") VALUES (?,?,?)";
+            m_insertblocksetentryFastCommand.AddParameters(3);
+
+            m_insertblocksetentryCommand.CommandText = @"INSERT INTO ""BlocksetEntry"" (""BlocksetID"", ""Index"", ""BlockID"") SELECT ? AS A, ? AS B, ""ID"" FROM ""Block"" WHERE ""Hash"" = ? AND ""Size"" = ?";
+            m_insertblocksetentryCommand.AddParameters(4);
+
+            m_insertblocklistHashesCommand.CommandText = @"INSERT INTO ""BlocklistHash"" (""BlocksetID"", ""Index"", ""Hash"") VALUES (?, ?, ?)";
+            m_insertblocklistHashesCommand.AddParameters(3);
+
+            m_insertmetadatasetCommand.CommandText = @"INSERT INTO ""Metadataset"" (""BlocksetID"") VALUES (?); SELECT last_insert_rowid();";
+            m_insertmetadatasetCommand.AddParameter();
+
+            m_selectfilelastmodifiedCommand.CommandText = @"SELECT ""A"".""ID"", ""B"".""LastModified"" FROM (SELECT ""ID"" FROM ""FileLookup"" WHERE ""PrefixID"" = ? AND ""Path"" = ?) ""A"" CROSS JOIN ""FilesetEntry"" ""B"" WHERE ""A"".""ID"" = ""B"".""FileID"" AND ""B"".""FilesetID"" = ?";
+            m_selectfilelastmodifiedCommand.AddParameters(3);
+
+            //Need a temporary table with path/lastmodified lookups
+            m_findfileCommand.CommandText = 
+                @" SELECT ""FileLookup"".""ID"" AS ""FileID"", ""FilesetEntry"".""Lastmodified"", ""FileBlockset"".""Length"", ""MetaBlockset"".""Fullhash"" AS ""Metahash"", ""MetaBlockset"".""Length"" AS ""Metasize"" " +
+                @"   FROM ""FileLookup"", ""FilesetEntry"", ""Fileset"", ""Blockset"" ""FileBlockset"", ""Metadataset"", ""Blockset"" ""MetaBlockset"" " +
+                @"  WHERE ""FileLookup"".""PrefixID"" = ? AND ""FileLookup"".""Path"" = ? " +
+                @"    AND ""FilesetEntry"".""FileID"" = ""FileLookup"".""ID"" AND ""Fileset"".""ID"" = ""FilesetEntry"".""FilesetID"" " +
+                @"    AND ""FileBlockset"".""ID"" = ""FileLookup"".""BlocksetID"" " +
+                @"    AND ""Metadataset"".""ID"" = ""FileLookup"".""MetadataID"" AND ""MetaBlockset"".""ID"" = ""Metadataset"".""BlocksetID"" " +
+                @"  ORDER BY ""Fileset"".""Timestamp"" DESC " +
+                @"  LIMIT 1 ";
+            m_findfileCommand.AddParameters(2);
+
+            m_selectfileHashCommand.CommandText = @"SELECT ""Blockset"".""Fullhash"" FROM ""Blockset"", ""FileLookup"" WHERE ""Blockset"".""ID"" = ""FileLookup"".""BlocksetID"" AND ""FileLookup"".""ID"" = ?  ";
+            m_selectfileHashCommand.AddParameters(1);
+
+            m_selectblocklistHashesCommand.CommandText = @"SELECT ""Hash"" FROM ""BlocklistHash"" WHERE ""BlocksetID"" = ? ORDER BY ""Index"" ASC ";
+            m_selectblocklistHashesCommand.AddParameters(1);
+        }
+        
+        /// <summary>
+        /// Builds the lookup tables. Call this method after deleting items, and before processing items
+        /// </summary>
+        /// <param name="options">The option settings</param>
+        public void BuildLookupTable(Options options)
+        {
+			if (options.UseBlockCache)
+			{
+                string failedhash = null;
+                try
+                {
+                    var cache = new Dictionary<string, long>();
+                    using (var cmd = m_connection.CreateCommand())
+                    {
+                        cmd.CommandText = @"SELECT ""Hash"", ""Size"" From ""Block""";
+                        using (var rd = cmd.ExecuteReader())
+                            while (rd.Read())
+                                cache.Add(failedhash = rd.ConvertValueToString(0), rd.ConvertValueToInt64(1));
+                    }
+                    m_blockCache = cache;
+                }
+                catch (Exception ex)
+                {
+                    Logging.Log.WriteWarningMessage(LOGTAG, "BlockCacheFailure", ex, "Failed to create block cache, this could mean you have hash collisions in your table, the hash that failed is {0}. Error message: {1}.", failedhash, ex.Message);
+                    Logging.Log.WriteWarningMessage(LOGTAG, "BlockCacheFailure", null, "Disabling block cache due to error");
+				}
+			}
+		}
+
+        /// <summary>
+        /// Probes to see if a block already exists
+        /// </summary>
+        /// <param name="key">The block key</param>
+        /// <param name="size">The size of the block</param>
+        /// <returns>True if the block should be added to the current output</returns>
+        public long FindBlockID (string key, long size, System.Data.IDbTransaction transaction = null)
+        {
+            m_findblockCommand.Transaction = transaction;
+            m_findblockCommand.SetParameterValue(0, key);
+            m_findblockCommand.SetParameterValue(1, size);
+            return m_findblockCommand.ExecuteScalarInt64(m_logQueries, -1);
+        }
+
+		/// <summary>
+		/// Adds a block to the local database, returning a value indicating if the value presents a new block
+		/// </summary>
+		/// <param name="key">The block key</param>
+		/// <param name="size">The size of the block</param>
+		/// <returns>True if the block should be added to the current output</returns>
+		public bool AddBlock (string key, long size, long volumeid, System.Data.IDbTransaction transaction = null)
+        {
+            long exsize;
+
+            if (m_blockCache != null && m_blockCache.TryGetValue(key, out exsize))
+            {
+                if (exsize == size)
+                    return false;
+
+                Logging.Log.WriteWarningMessage(LOGTAG, "HashCollisionsFound", null, "Found hash collision on {0}, sizes {1} vs {2}. Disabling cache from now on.", key, size, exsize);
+                m_blockCache = null;
+            }
+
+            m_findblockCommand.Transaction = transaction;
+            m_findblockCommand.SetParameterValue(0, key);
+            m_findblockCommand.SetParameterValue(1, size);
+            var r = m_findblockCommand.ExecuteScalarInt64(m_logQueries, -1);
+
+            if (r == -1L)
+            {
+                m_insertblockCommand.Transaction = transaction;
+                m_insertblockCommand.SetParameterValue(0, key);
+                m_insertblockCommand.SetParameterValue(1, volumeid);
+                m_insertblockCommand.SetParameterValue(2, size);
+                r = m_insertblockCommand.ExecuteScalarInt64(m_logQueries);
+                if (m_blockCache != null)
+                    m_blockCache.Add(key, size);
+                return true;
+            }
+            else
+            {
+                //Update lookup cache if required
+                return false;
+            }
+        }
+
+
+        /// <summary>
+        /// Adds a blockset to the database, returns a value indicating if the blockset is new
+        /// </summary>
+        /// <param name="filehash">The hash of the blockset</param>
+        /// <param name="size">The size of the blockset</param>
+        /// <param name="hashes">The list of hashes</param>
+        /// <param name="blocksetid">The id of the blockset, new or old</param>
+        /// <returns>True if the blockset was created, false otherwise</returns>
+        public bool AddBlockset(string filehash, long size, int blocksize, IEnumerable<string> hashes, IEnumerable<string> blocklistHashes, out long blocksetid, System.Data.IDbTransaction transaction = null)
+        {
+            m_findblocksetCommand.Transaction = transaction;
+            blocksetid = m_findblocksetCommand.ExecuteScalarInt64(m_logQueries, null, -1, filehash, size);
+            if (blocksetid != -1)
+                return false; //Found it
+
+            using(var tr = new TemporaryTransactionWrapper(m_connection, transaction))
+            {
+                m_insertblocksetCommand.Transaction = tr.Parent;
+                m_insertblocksetCommand.SetParameterValue(0, size);
+                m_insertblocksetCommand.SetParameterValue(1, filehash);
+                blocksetid = m_insertblocksetCommand.ExecuteScalarInt64(m_logQueries);
+
+                long ix = 0;
+                if (blocklistHashes != null)
+                {
+                    m_insertblocklistHashesCommand.SetParameterValue(0, blocksetid);
+                    m_insertblocklistHashesCommand.Transaction = tr.Parent;
+                    foreach(var bh in blocklistHashes)
+                    {
+                        m_insertblocklistHashesCommand.SetParameterValue(1, ix);
+                        m_insertblocklistHashesCommand.SetParameterValue(2, bh);
+                        m_insertblocklistHashesCommand.ExecuteNonQuery(m_logQueries);
+                        ix++;
+                    }
+                }
+
+                m_insertblocksetentryCommand.SetParameterValue(0, blocksetid);
+                m_insertblocksetentryCommand.Transaction = tr.Parent;
+
+                m_insertblocksetentryFastCommand.SetParameterValue(0, blocksetid);
+                m_insertblocksetentryFastCommand.Transaction = tr.Parent;
+
+                ix = 0;
+                long remainsize = size;
+                foreach(var h in hashes)
+                {
+                    var exsize = remainsize < blocksize ? remainsize : blocksize;
+                    m_insertblocksetentryCommand.SetParameterValue(1, ix);
+                    m_insertblocksetentryCommand.SetParameterValue(2, h);
+                    m_insertblocksetentryCommand.SetParameterValue(3, exsize);
+                    var c = m_insertblocksetentryCommand.ExecuteNonQuery(m_logQueries);
+                    if (c != 1)
+                    {
+                        Logging.Log.WriteErrorMessage(LOGTAG, "CheckingErrorsForIssue1400", null, "Checking errors, related to #1400. Unexpected result count: {0}, expected {1}, hash: {2}, size: {3}, blocksetid: {4}, ix: {5}, fullhash: {6}, fullsize: {7}", c, 1, h, exsize, blocksetid, ix, filehash, size);
+                        using (var cmd = m_connection.CreateCommand(tr.Parent))
+                        {
+                            var bid = cmd.ExecuteScalarInt64(@"SELECT ""ID"" FROM ""Block"" WHERE ""Hash"" = ?", -1, h);
+                            if (bid == -1)
+                                throw new Exception(string.Format("Could not find any blocks with the given hash: {0}", h));
+                            foreach(var rd in cmd.ExecuteReaderEnumerable(@"SELECT ""Size"" FROM ""Block"" WHERE ""Hash"" = ?", h))
+                                Logging.Log.WriteErrorMessage(LOGTAG, "FoundIssue1400Error", null, "Found block with ID {0} and hash {1} and size {2}", bid, h, rd.ConvertValueToInt64(0, -1));
+                        }
+
+                        throw new Exception(string.Format("Unexpected result count: {0}, expected {1}, check log for more messages", c, 1));
+                    }
+                    
+                    ix++;
+                    remainsize -= blocksize;
+                }
+
+                tr.Commit();
+            }
+
+            return true;
+        }
+
+        /// <summary>
+        /// Gets the metadataset ID from the filehash
+        /// </summary>
+        /// <returns><c>true</c>, if metadataset should be recorded, false if it already exists.</returns>
+        /// <param name="filehash">The metadata hash.</param>
+        /// <param name="size">The size of the metadata.</param>
+        /// <param name="metadataid">The ID of the metadataset.</param>
+        /// <param name="transaction">An optional transaction.</param>
+        public bool GetMetadatasetID(string filehash, long size, out long metadataid, System.Data.IDbTransaction transaction = null)
+        {
+            if (size > 0)
+            {
+                m_findmetadatasetCommand.Transaction = transaction;
+                metadataid = m_findmetadatasetCommand.ExecuteScalarInt64(m_logQueries, null, -1, filehash, size);
+                return metadataid != -1;
+            }
+
+            metadataid = -2;
+            return false;
+        }
+
+        /// <summary>
+        /// Adds a metadata set to the database, and returns a value indicating if the record was new
+        /// </summary>
+        /// <param name="filehash">The metadata hash</param>
+        /// <param name="size">The size of the metadata</param>
+        /// <param name="transaction">The transaction to execute under</param>
+        /// <param name="blocksetid">The id of the blockset to add</param>
+        /// <param name="metadataid">The id of the metadata set</param>
+        /// <returns>True if the set was added to the database, false otherwise</returns>
+        public bool AddMetadataset(string filehash, long size, long blocksetid, out long metadataid, System.Data.IDbTransaction transaction = null)
+        {
+            if (GetMetadatasetID(filehash, size, out metadataid, transaction))
+                return false;            
+
+            using (var tr = new TemporaryTransactionWrapper(m_connection, transaction))
+            {
+                m_insertmetadatasetCommand.Transaction = tr.Parent;
+                m_insertmetadatasetCommand.SetParameterValue(0, blocksetid);
+                metadataid = m_insertmetadatasetCommand.ExecuteScalarInt64(m_logQueries);
+                tr.Commit();
+                return true;
+            }
+        }
+
+        /// <summary>
+        /// Adds a file record to the database
+        /// </summary>
+        /// <param name="pathprefixid">The path prefix ID</param>
+        /// <param name="filename">The path to the file</param>
+        /// <param name="lastmodified">The time the file was modified</param>
+        /// <param name="blocksetID">The ID of the hashkey for the file</param>
+        /// <param name="metadataID">The ID for the metadata</param>
+        /// <param name="transaction">The transaction to use for insertion, or null for no transaction</param>
+        public void AddFile(long pathprefixid, string filename, DateTime lastmodified, long blocksetID, long metadataID, System.Data.IDbTransaction transaction)
+        {
+            var fileidobj = -1L;
+            m_findfilesetCommand.Transaction = transaction;
+            m_findfilesetCommand.SetParameterValue(0, blocksetID);
+            m_findfilesetCommand.SetParameterValue(1, metadataID);
+            m_findfilesetCommand.SetParameterValue(2, filename);
+            m_findfilesetCommand.SetParameterValue(3, pathprefixid);
+            fileidobj = m_findfilesetCommand.ExecuteScalarInt64(m_logQueries);
+
+            if (fileidobj == -1)
+            {
+                using (var tr = new TemporaryTransactionWrapper(m_connection, transaction))
+                {
+                    m_insertfileCommand.Transaction = tr.Parent;
+                    m_insertfileCommand.SetParameterValue(0, pathprefixid);
+                    m_insertfileCommand.SetParameterValue(1, filename);
+                    m_insertfileCommand.SetParameterValue(2, blocksetID);
+                    m_insertfileCommand.SetParameterValue(3, metadataID);
+                    fileidobj = m_insertfileCommand.ExecuteScalarInt64(m_logQueries);
+                    tr.Commit();
+                }
+            }
+
+            m_insertfileOperationCommand.Transaction = transaction;
+            m_insertfileOperationCommand.SetParameterValue(0, m_filesetId);
+            m_insertfileOperationCommand.SetParameterValue(1, fileidobj);
+            m_insertfileOperationCommand.SetParameterValue(2, lastmodified.ToUniversalTime().Ticks);
+            m_insertfileOperationCommand.ExecuteNonQuery(m_logQueries);        
+        }
+
+        /// <summary>
+        /// Adds a file record to the database
+        /// </summary>
+        /// <param name="filename">The path to the file</param>
+        /// <param name="lastmodified">The time the file was modified</param>
+        /// <param name="blocksetID">The ID of the hashkey for the file</param>
+        /// <param name="metadataID">The ID for the metadata</param>
+        /// <param name="transaction">The transaction to use for insertion, or null for no transaction</param>
+        public void AddFile(string filename, DateTime lastmodified, long blocksetID, long metadataID, System.Data.IDbTransaction transaction)
+        {
+            var split = SplitIntoPrefixAndName(filename);
+            AddFile(GetOrCreatePathPrefix(split.Key, transaction), split.Value, lastmodified, blocksetID, metadataID, transaction);
+        }
+
+        public void AddUnmodifiedFile(long fileid, DateTime lastmodified, System.Data.IDbTransaction transaction = null)
+        {
+            m_insertfileOperationCommand.Transaction = transaction;
+            m_insertfileOperationCommand.SetParameterValue(0, m_filesetId);
+            m_insertfileOperationCommand.SetParameterValue(1, fileid);
+            m_insertfileOperationCommand.SetParameterValue(2, lastmodified.ToUniversalTime().Ticks);
+            m_insertfileOperationCommand.ExecuteNonQuery(m_logQueries);
+        }
+
+        public void AddDirectoryEntry(string path, long metadataID, DateTime lastmodified, System.Data.IDbTransaction transaction = null)
+        {
+            AddFile(path, lastmodified, FOLDER_BLOCKSET_ID, metadataID, transaction);
+        }
+        
+        public void AddSymlinkEntry(string path, long metadataID, DateTime lastmodified, System.Data.IDbTransaction transaction = null)
+        {
+            AddFile(path, lastmodified, SYMLINK_BLOCKSET_ID, metadataID, transaction);
+        }
+
+        public long GetFileLastModified(long prefixid, string path, long filesetid, out DateTime oldModified, System.Data.IDbTransaction transaction = null)
+        {
+            m_selectfilelastmodifiedCommand.Transaction = transaction;
+            m_selectfilelastmodifiedCommand.SetParameterValue(0, prefixid);
+			m_selectfilelastmodifiedCommand.SetParameterValue(1, path);
+            m_selectfilelastmodifiedCommand.SetParameterValue(2, filesetid);
+            using (var rd = m_selectfilelastmodifiedCommand.ExecuteReader(m_logQueries, null))
+                if (rd.Read())
+                {
+                    oldModified = new DateTime(rd.ConvertValueToInt64(1), DateTimeKind.Utc);
+                    return rd.ConvertValueToInt64(0);    
+                }
+
+            oldModified = new DateTime(0, DateTimeKind.Utc);
+            return -1;
+        }
+
+        public long GetFileEntry(long prefixid, string path, long lastfilesetid, out DateTime oldModified, out long lastFileSize, out string oldMetahash, out long oldMetasize)
+        {
+            m_findfileCommand.SetParameterValue(0, prefixid);
+            m_findfileCommand.SetParameterValue(1, path);
+
+            using (var rd = m_findfileCommand.ExecuteReader())
+                if (rd.Read())
+                {
+                    oldModified = new DateTime(rd.ConvertValueToInt64(1), DateTimeKind.Utc);
+                    lastFileSize = rd.GetInt64(2);
+                    oldMetahash = rd.GetString(3);
+                    oldMetasize = rd.GetInt64(4);
+                    return rd.ConvertValueToInt64(0);
+                }
+                else
+                {
+                    oldModified = new DateTime(0, DateTimeKind.Utc);
+                    lastFileSize = -1;
+                    oldMetahash = null;
+                    oldMetasize = -1;
+                    return -1;
+                }
+        }
+
+
+        public string GetFileHash(long fileid)
+        {
+            m_selectfileHashCommand.SetParameterValue(0, fileid);
+            var r = m_selectfileHashCommand.ExecuteScalar(m_logQueries, null);
+            if (r == null || r == DBNull.Value)
+                return null;
+                
+            return r.ToString();
+        }
+
+        public override void Dispose ()
+        {
+            base.Dispose();
+        }
+
+        private long GetPreviousFilesetID(System.Data.IDbCommand cmd)
+        {
+            return GetPreviousFilesetID(cmd, OperationTimestamp, m_filesetId);
+        }
+        
+        private long GetPreviousFilesetID(System.Data.IDbCommand cmd, DateTime timestamp, long filesetid)
+        {
+            var lastFilesetId = cmd.ExecuteScalarInt64(@"SELECT ""ID"" FROM ""Fileset"" WHERE ""Timestamp"" < ? AND ""ID"" != ? ORDER BY ""Timestamp"" DESC ", -1, NormalizeDateTimeToEpochSeconds(timestamp), filesetid);                
+            return lastFilesetId;
+        }
+
+        internal Tuple<long, long> GetLastBackupFileCountAndSize()
+        {
+            using (var cmd = m_connection.CreateCommand())
+            {
+                var lastFilesetId = cmd.ExecuteScalarInt64(@"SELECT ""ID"" FROM ""Fileset"" ORDER BY ""Timestamp"" DESC LIMIT 1");
+                var count = cmd.ExecuteScalarInt64(@"SELECT COUNT(*) FROM ""FileLookup"" INNER JOIN ""FilesetEntry"" ON ""FileLookup"".""ID"" = ""FilesetEntry"".""FileID"" WHERE ""FilesetEntry"".""FilesetID"" = ? AND ""FileLookup"".""BlocksetID"" NOT IN (?, ?)", -1, lastFilesetId, FOLDER_BLOCKSET_ID, SYMLINK_BLOCKSET_ID);
+                var size = cmd.ExecuteScalarInt64(@"SELECT SUM(""Blockset"".""Length"") FROM ""FileLookup"", ""FilesetEntry"", ""Blockset"" WHERE ""FileLookup"".""ID"" = ""FilesetEntry"".""FileID"" AND ""FileLookup"".""BlocksetID"" = ""Blockset"".""ID"" AND ""FilesetEntry"".""FilesetID"" = ? AND ""FileLookup"".""BlocksetID"" NOT IN (?, ?)", -1, lastFilesetId, FOLDER_BLOCKSET_ID, SYMLINK_BLOCKSET_ID);
+
+                return new Tuple<long, long>(count, size);
+            }
+        }
+
+        internal void UpdateChangeStatistics(BackupResults results, System.Data.IDbTransaction transaction)
+        {
+            using(var cmd = m_connection.CreateCommand(transaction))
+            {
+                // TODO: Optimize these queries to not use the "File" view
+                var lastFilesetId = GetPreviousFilesetID(cmd);
+                results.AddedFolders = cmd.ExecuteScalarInt64(@"SELECT COUNT(*) FROM ""File"" INNER JOIN ""FilesetEntry"" ON ""File"".""ID"" = ""FilesetEntry"".""FileID"" WHERE ""FilesetEntry"".""FilesetID"" = ? AND ""File"".""BlocksetID"" = ? AND NOT ""File"".""Path"" IN (SELECT ""Path"" FROM ""File"" INNER JOIN ""FilesetEntry"" ON ""File"".""ID"" = ""FilesetEntry"".""FileID"" WHERE ""FilesetEntry"".""FilesetID"" = ?)", 0, m_filesetId, FOLDER_BLOCKSET_ID, lastFilesetId);
+                results.AddedSymlinks = cmd.ExecuteScalarInt64(@"SELECT COUNT(*) FROM ""File"" INNER JOIN ""FilesetEntry"" ON ""File"".""ID"" = ""FilesetEntry"".""FileID"" WHERE ""FilesetEntry"".""FilesetID"" = ? AND ""File"".""BlocksetID"" = ? AND NOT ""File"".""Path"" IN (SELECT ""Path"" FROM ""File"" INNER JOIN ""FilesetEntry"" ON ""File"".""ID"" = ""FilesetEntry"".""FileID"" WHERE ""FilesetEntry"".""FilesetID"" = ?)", 0, m_filesetId, SYMLINK_BLOCKSET_ID, lastFilesetId);
+
+                results.DeletedFolders = cmd.ExecuteScalarInt64(@"SELECT COUNT(*) FROM ""File"" INNER JOIN ""FilesetEntry"" ON ""File"".""ID"" = ""FilesetEntry"".""FileID"" WHERE ""FilesetEntry"".""FilesetID"" = ? AND ""File"".""BlocksetID"" = ? AND NOT ""File"".""Path"" IN (SELECT ""Path"" FROM ""File"" INNER JOIN ""FilesetEntry"" ON ""File"".""ID"" = ""FilesetEntry"".""FileID"" WHERE ""FilesetEntry"".""FilesetID"" = ?)", 0, lastFilesetId, FOLDER_BLOCKSET_ID, m_filesetId);
+                results.DeletedSymlinks = cmd.ExecuteScalarInt64(@"SELECT COUNT(*) FROM ""File"" INNER JOIN ""FilesetEntry"" ON ""File"".""ID"" = ""FilesetEntry"".""FileID"" WHERE ""FilesetEntry"".""FilesetID"" = ? AND ""File"".""BlocksetID"" = ? AND NOT ""File"".""Path"" IN (SELECT ""Path"" FROM ""File"" INNER JOIN ""FilesetEntry"" ON ""File"".""ID"" = ""FilesetEntry"".""FileID"" WHERE ""FilesetEntry"".""FilesetID"" = ?)", 0, lastFilesetId, SYMLINK_BLOCKSET_ID, m_filesetId);
+
+                var subqueryNonFiles = @"SELECT ""File"".""Path"", ""Blockset"".""Fullhash"" FROM ""File"", ""FilesetEntry"", ""Metadataset"", ""Blockset"" WHERE ""File"".""ID"" = ""FilesetEntry"".""FileID"" AND ""Metadataset"".""ID"" = ""File"".""MetadataID"" AND ""File"".""BlocksetID"" = ? AND ""Metadataset"".""BlocksetID"" = ""Blockset"".""ID"" AND ""FilesetEntry"".""FilesetID"" = ? ";
+                results.ModifiedFolders = cmd.ExecuteScalarInt64(@"SELECT COUNT(*) FROM (" + subqueryNonFiles + @") A, (" + subqueryNonFiles + @") B WHERE ""A"".""Path"" = ""B"".""Path"" AND ""A"".""Fullhash"" != ""B"".""Fullhash"" ", 0, lastFilesetId, FOLDER_BLOCKSET_ID, m_filesetId, FOLDER_BLOCKSET_ID);
+                results.ModifiedSymlinks = cmd.ExecuteScalarInt64(@"SELECT COUNT(*) FROM (" + subqueryNonFiles + @") A, (" + subqueryNonFiles + @") B WHERE ""A"".""Path"" = ""B"".""Path"" AND ""A"".""Fullhash"" != ""B"".""Fullhash"" ", 0, lastFilesetId, SYMLINK_BLOCKSET_ID, m_filesetId, SYMLINK_BLOCKSET_ID);
+                
+                var tmpName1 = "TmpFileList-" + Library.Utility.Utility.ByteArrayAsHexString(Guid.NewGuid().ToByteArray());
+                var tmpName2 = "TmpFileList-" + Library.Utility.Utility.ByteArrayAsHexString(Guid.NewGuid().ToByteArray());
+                try
+                {
+                    var subqueryFiles = @"SELECT ""File"".""Path"" AS ""Path"", ""A"".""Fullhash"" AS ""Filehash"", ""B"".""Fullhash"" AS ""Metahash"" FROM ""File"", ""FilesetEntry"", ""Blockset"" A, ""Blockset"" B, ""Metadataset""  WHERE ""File"".""ID"" = ""FilesetEntry"".""FileID"" AND ""A"".""ID"" = ""File"".""BlocksetID"" AND ""FilesetEntry"".""FilesetID"" = ? AND ""File"".""MetadataID"" = ""Metadataset"".""ID"" AND ""Metadataset"".""BlocksetID"" = ""B"".""ID"" ";
+                
+                    cmd.ExecuteNonQuery(string.Format(@"CREATE TEMPORARY TABLE ""{0}"" AS " + subqueryFiles, tmpName1), lastFilesetId);
+                    cmd.ExecuteNonQuery(string.Format(@"CREATE TEMPORARY TABLE ""{0}"" AS " + subqueryFiles, tmpName2), m_filesetId);
+                
+                    results.AddedFiles = cmd.ExecuteScalarInt64(string.Format(@"SELECT COUNT(*) FROM ""File"" INNER JOIN ""FilesetEntry"" ON ""File"".""ID"" = ""FilesetEntry"".""FileID"" WHERE ""FilesetEntry"".""FilesetID"" = ? AND ""File"".""BlocksetID"" != ? AND ""File"".""BlocksetID"" != ? AND NOT ""File"".""Path"" IN (SELECT ""Path"" FROM ""{0}"")", tmpName1), 0, m_filesetId, FOLDER_BLOCKSET_ID, SYMLINK_BLOCKSET_ID);
+                    results.DeletedFiles = cmd.ExecuteScalarInt64(string.Format(@"SELECT COUNT(*) FROM ""{0}"" WHERE ""{0}"".""Path"" NOT IN (SELECT ""Path"" FROM ""File"" INNER JOIN ""FilesetEntry"" ON ""File"".""ID"" = ""FilesetEntry"".""FileID"" WHERE ""FilesetEntry"".""FilesetID"" = ?)", tmpName1), 0, m_filesetId);
+                    results.ModifiedFiles = cmd.ExecuteScalarInt64(string.Format(@"SELECT COUNT(*) FROM ""{0}"" A, ""{1}"" B WHERE ""A"".""Path"" = ""B"".""Path"" AND (""A"".""Filehash"" != ""B"".""Filehash"" OR ""A"".""Metahash"" != ""B"".""Metahash"")", tmpName1, tmpName2), 0);
+                    
+                }
+                finally
+                {
+                    try { cmd.ExecuteNonQuery(string.Format(@"DROP TABLE IF EXISTS ""{0}"";", tmpName1)); }
+                    catch (Exception ex) { Logging.Log.WriteWarningMessage(LOGTAG, "DisposeError", ex, "Dispose temp table error"); }
+                    try { cmd.ExecuteNonQuery(string.Format(@"DROP TABLE IF EXISTS ""{0}"";", tmpName2)); }
+                    catch (Exception ex) { Logging.Log.WriteWarningMessage(LOGTAG, "DisposeError", ex, "Dispose temp table error"); }
+                }
+            }
+        }
+
+        /// <summary>
+        /// Populates FilesetEntry table with files from previous fileset, which aren't 
+        /// yet part of the new fileset, and which aren't on the (optional) list of <c>deleted</c> paths.
+        /// </summary>
+        /// <param name="transaction">Transaction</param>
+        /// <param name="deleted">List of deleted paths, or null</param>
+        public void AppendFilesFromPreviousSet(System.Data.IDbTransaction transaction, IEnumerable<string> deleted = null)
+        {
+            AppendFilesFromPreviousSet(transaction, deleted, m_filesetId, -1, OperationTimestamp);
+        }
+
+        /// <summary>
+        /// Populates FilesetEntry table with files from previous fileset, which aren't 
+        /// yet part of the new fileset, and which aren't on the (optional) list of <c>deleted</c> paths.
+        /// </summary>
+        /// <param name="transaction">Transaction</param>
+        /// <param name="deleted">List of deleted paths, or null</param>
+        /// <param name="filesetid">Current file-set ID</param>
+        /// <param name="prevId">Source file-set ID</param>
+        /// <param name="timestamp">If <c>filesetid</c> == -1, used to locate previous file-set</param>
+        public void AppendFilesFromPreviousSet(System.Data.IDbTransaction transaction, IEnumerable<string> deleted, long filesetid, long prevId, DateTime timestamp)
+        {
+            using(var cmd = m_connection.CreateCommand())
+            using(var cmdDelete = m_connection.CreateCommand())
+            using(var tr = new TemporaryTransactionWrapper(m_connection, transaction))
+            {
+                long lastFilesetId = prevId < 0 ? GetPreviousFilesetID(cmd, timestamp, filesetid) : prevId;
+
+                cmd.Transaction = tr.Parent;
+                cmd.ExecuteNonQuery( @"INSERT INTO ""FilesetEntry"" (""FilesetID"", ""FileID"", ""Lastmodified"") SELECT ? AS ""FilesetID"", ""FileID"", ""Lastmodified"" FROM (SELECT DISTINCT ""FilesetID"", ""FileID"", ""Lastmodified"" FROM ""FilesetEntry"" WHERE ""FilesetID"" = ? AND ""FileID"" NOT IN (SELECT ""FileID"" FROM ""FilesetEntry"" WHERE ""FilesetID"" = ?)) ", filesetid, lastFilesetId, filesetid);
+
+                if (deleted != null)
+                {
+                    cmdDelete.Transaction = tr.Parent;
+                    cmdDelete.CommandText = @"DELETE FROM ""FilesetEntry"" WHERE ""FilesetID"" = ? AND ""FileID"" IN (SELECT ""ID"" FROM ""File"" WHERE ""Path"" = ?) ";
+                    cmdDelete.AddParameters(2);
+                    cmdDelete.SetParameterValue(0, filesetid);
+
+                    foreach (string s in deleted)
+                    {
+                        cmdDelete.SetParameterValue(1, s);
+                        cmdDelete.ExecuteNonQuery();
+                    }
+                }
+
+                tr.Commit();
+            }
+        }
+
+        /// <summary>
+        /// Populates FilesetEntry table with files from previous fileset, which aren't 
+        /// yet part of the new fileset, and which aren't excluded by the (optional) exclusion 
+        /// predicate.
+        /// </summary>
+        /// <param name="transaction">Transaction</param>
+        /// <param name="exclusionPredicate">Optional exclusion predicate (true = exclude file)</param>
+        public void AppendFilesFromPreviousSetWithPredicate(System.Data.IDbTransaction transaction, Func<string, long, bool> exclusionPredicate)
+        {
+            AppendFilesFromPreviousSetWithPredicate(transaction, exclusionPredicate, m_filesetId, -1, OperationTimestamp);
+        }
+
+        /// <summary>
+        /// Populates FilesetEntry table with files from previous fileset, which aren't 
+        /// yet part of the new fileset, and which aren't excluded by the (optional) exclusion 
+        /// predicate.
+        /// </summary>
+        /// <param name="transaction">Transaction</param>
+        /// <param name="exclusionPredicate">Optional exclusion predicate (true = exclude file)</param>
+        /// <param name="fileSetId">Current fileset ID</param>
+        /// <param name="prevFileSetId">Source fileset ID</param>
+        /// <param name="timestamp">If <c>prevFileSetId</c> == -1, used to locate previous fileset</param>
+        public void AppendFilesFromPreviousSetWithPredicate(System.Data.IDbTransaction transaction,
+            Func<string, long, bool> exclusionPredicate, long fileSetId, long prevFileSetId, DateTime timestamp)
+        {
+            if (exclusionPredicate == null)
+            {
+                AppendFilesFromPreviousSet(transaction, null, fileSetId, prevFileSetId, timestamp);
+                return;
+            }
+
+            using (var cmd = m_connection.CreateCommand())
+            using (var cmdAdd = m_connection.CreateCommand())
+            using (var tr = new TemporaryTransactionWrapper(m_connection, transaction))
+            {
+                var lastFilesetId =
+                    prevFileSetId < 0 ? GetPreviousFilesetID(cmd, timestamp, fileSetId) : prevFileSetId;
+
+                // prepare command for adding new entries
+                cmdAdd.Transaction = tr.Parent;
+                cmdAdd.CommandText =
+                    @"INSERT INTO ""FilesetEntry"" (""FilesetID"", ""FileID"", ""Lastmodified"") VALUES (?, ?, ?)";
+                cmdAdd.AddParameters(3);
+                cmdAdd.SetParameterValue(0, fileSetId);
+
+                // enumerate files from previous set
+                cmd.Transaction = tr.Parent;
+                foreach (var row in cmd.ExecuteReaderEnumerable(
+                    @"SELECT
+	                      f.""Path"", fs.""FileID"", fs.""Lastmodified"", COALESCE(bs.""Length"", -1)
+                      FROM (  SELECT DISTINCT ""FileID"", ""Lastmodified""
+		                      FROM ""FilesetEntry""
+		                      WHERE ""FilesetID"" = ?
+		                      AND ""FileID"" NOT IN (
+			                      SELECT ""FileID""
+			                      FROM ""FilesetEntry""
+			                      WHERE ""FilesetID"" = ?
+		                      )) AS fs
+                      LEFT JOIN ""File"" AS f ON fs.""FileID"" = f.""ID""
+                      LEFT JOIN ""Blockset"" AS bs ON f.""BlocksetID"" = bs.""ID"";",
+                    lastFilesetId, fileSetId))
+                {
+                    var path = row.GetString(0);
+                    var size = row.GetInt64(3);
+                    if (!exclusionPredicate(path, size))
+                    {
+                        cmdAdd.SetParameterValue(1, row.GetInt64(1));
+                        cmdAdd.SetParameterValue(2, row.GetInt64(2));
+                        cmdAdd.ExecuteNonQuery();
+                    }
+                }
+
+                tr.Commit();
+            }
+        }
+
+
+        /// <summary>
+        /// Creates a timestamped backup operation to correctly associate the fileset with the time it was created.
+        /// </summary>
+        /// <param name="volumeid">The ID of the fileset volume to update</param>
+        /// <param name="timestamp">The timestamp of the operation to create</param>
+        /// <param name="transaction">An optional external transaction</param>
+        public override long CreateFileset(long volumeid, DateTime timestamp, System.Data.IDbTransaction transaction = null)
+        {
+            return m_filesetId = base.CreateFileset(volumeid, timestamp, transaction);
+        }
+                                
+        public IEnumerable<KeyValuePair<long, DateTime>> GetIncompleteFilesets(System.Data.IDbTransaction transaction)
+        {
+            using(var cmd = m_connection.CreateCommand(transaction))
+            {
+                cmd.Transaction = transaction;
+                using(var rd = cmd.ExecuteReader(@"SELECT DISTINCT ""Fileset"".""ID"", ""Fileset"".""Timestamp"" FROM ""Fileset"", ""RemoteVolume"" WHERE ""RemoteVolume"".""ID"" = ""Fileset"".""VolumeID"" AND ""Fileset"".""ID"" IN (SELECT ""FilesetID"" FROM ""FilesetEntry"")  AND (""RemoteVolume"".""State"" = ""Uploading"" OR ""RemoteVolume"".""State"" = ""Temporary"")"))
+                    while(rd.Read())
+                    {
+                        yield return new KeyValuePair<long, DateTime>(
+                            rd.GetInt64(0),
+                            ParseFromEpochSeconds(rd.GetInt64(1)).ToLocalTime()
+                        );
+                    }
+            }
+        }
+
+        public IRemoteVolume GetRemoteVolumeFromName(string name, System.Data.IDbTransaction transaction)
+        {
+            using(var cmd = m_connection.CreateCommand(transaction))
+            using(var rd = cmd.ExecuteReader(@"SELECT ""Name"", ""Hash"", ""Size"" FROM ""RemoteVolume"" WHERE ""Name"" = ?", name))
+                if (rd.Read())
+                    return new RemoteVolume(rd.GetValue(0).ToString(), rd.GetValue(1).ToString(), rd.ConvertValueToInt64(2));
+                else
+                    return null;
+        }
+
+        public RemoteVolumeEntry GetRemoteVolumeFromID(long id, System.Data.IDbTransaction transaction = null)
+        {
+            using (var cmd = m_connection.CreateCommand(transaction))
+            using (var rd = cmd.ExecuteReader(@"SELECT ""Name"", ""Type"", ""Size"", ""Hash"", ""State"", ""DeleteGraceTime"" FROM ""RemoteVolume"" WHERE ""ID"" = ?", id))
+                if (rd.Read())
+                    return new RemoteVolumeEntry(
+                        id,
+                        rd.GetValue(0).ToString(),
+                        (rd.GetValue(3) == null || rd.GetValue(3) == DBNull.Value) ? null : rd.GetValue(3).ToString(),
+                        rd.ConvertValueToInt64(2, -1),
+                        (RemoteVolumeType)Enum.Parse(typeof(RemoteVolumeType), rd.GetValue(1).ToString()),
+                        (RemoteVolumeState)Enum.Parse(typeof(RemoteVolumeState), rd.GetValue(4).ToString()),
+                        new DateTime(rd.ConvertValueToInt64(5, 0), DateTimeKind.Utc)
+                    );
+                else
+                    return default(RemoteVolumeEntry);
+        }
+
+        public IEnumerable<string> GetMissingIndexFiles(System.Data.IDbTransaction transaction)
+        {
+            using(var cmd = m_connection.CreateCommand(transaction))
+            using(var rd = cmd.ExecuteReader(@"SELECT ""Name"" FROM ""RemoteVolume"" WHERE ""Type"" = ? AND NOT ""ID"" IN (SELECT ""BlockVolumeID"" FROM ""IndexBlockLink"") AND ""State"" IN (?,?)", RemoteVolumeType.Blocks.ToString(), RemoteVolumeState.Uploaded.ToString(), RemoteVolumeState.Verified.ToString()))
+                while (rd.Read())
+                    yield return rd.GetValue(0).ToString();
+        }
+        
+        public void LinkFilesetToVolume(long filesetid, long volumeid, System.Data.IDbTransaction transaction)
+        {
+            using(var cmd = m_connection.CreateCommand())
+            {
+                cmd.Transaction = transaction;
+                var c = cmd.ExecuteNonQuery(@"UPDATE ""Fileset"" SET ""VolumeID"" = ? WHERE ""ID"" = ?", volumeid, filesetid);
+                if (c != 1)
+                    throw new Exception(string.Format("Failed to link filesetid {0} to volumeid {1}", filesetid, volumeid));
+            }            
+        }
+
+        public void MoveBlockToVolume(string blockkey, long size, long sourcevolumeid, long targetvolumeid, System.Data.IDbTransaction transaction)
+        {
+            using(var cmd = m_connection.CreateCommand())
+            {
+                cmd.Transaction = transaction;
+                var c = cmd.ExecuteNonQuery(@"UPDATE ""Block"" SET ""VolumeID"" = ? WHERE ""Hash"" = ? AND ""Size"" = ? AND ""VolumeID"" = ? ", targetvolumeid, blockkey, size, sourcevolumeid);
+                if (c != 1)
+                    throw new Exception(string.Format("Failed to move block {0}:{1} from volume {2}, count: {3}", blockkey, size, sourcevolumeid, c));
+            }
+        }
+
+        public void SafeDeleteRemoteVolume(string name, System.Data.IDbTransaction transaction)
+        {
+            var volumeid = GetRemoteVolumeID(name, transaction);
+
+            using(var cmd = m_connection.CreateCommand(transaction))
+            {
+                var c = cmd.ExecuteScalarInt64(@"SELECT COUNT(*) FROM ""Block"" WHERE ""VolumeID"" = ? ", -1, volumeid);
+                if (c != 0)
+                    throw new Exception(string.Format("Failed to safe-delete volume {0}, blocks: {1}", name, c));
+
+                RemoveRemoteVolume(name, transaction);
+            }            
+        }
+
+        public string[] GetBlocklistHashes(string name, System.Data.IDbTransaction transaction)
+        {
+            var volumeid = GetRemoteVolumeID(name, transaction);
+            using(var cmd = m_connection.CreateCommand(transaction))
+            {
+                // Grab the strings and return as array to avoid concurrent access to the IEnumerable
+                return cmd.ExecuteReaderEnumerable(
+                    @"SELECT DISTINCT ""Block"".""Hash"" FROM ""Block"" WHERE ""Block"".""VolumeID"" = ? AND ""Block"".""Hash"" IN (SELECT ""Hash"" FROM ""BlocklistHash"")", volumeid)
+                    .Select(x => x.ConvertValueToString(0))
+                    .ToArray();
+            }            
+        }
+
+        public string GetFirstPath()
+        {
+            using (var cmd = m_connection.CreateCommand())
+            {
+                cmd.CommandText = @"SELECT ""Path"" FROM ""File"" ORDER BY LENGTH(""Path"") DESC LIMIT 1";
+                var v0 = cmd.ExecuteScalar();
+                if (v0 == null || v0 == DBNull.Value)
+                    return null;
+
+                return v0.ToString();
+            }
+        }
+        /// <summary>
+        /// Retrieves change journal data for file set
+        /// </summary>
+        /// <param name="fileSetId">Fileset-ID</param>
+        public IEnumerable<Interface.USNJournalDataEntry> GetChangeJournalData(long fileSetId)
+        {
+            var data = new List<Interface.USNJournalDataEntry>();
+
+            using (var cmd = m_connection.CreateCommand())
+            using (var rd =
+                cmd.ExecuteReader(
+                    @"SELECT ""VolumeName"", ""JournalID"", ""NextUSN"", ""ConfigHash"" FROM ""ChangeJournalData"" WHERE ""FilesetID"" = ?",
+                    fileSetId))
+            {
+                while (rd.Read())
+                {
+                    data.Add(new Interface.USNJournalDataEntry
+                    {
+                        Volume = rd.ConvertValueToString(0),
+                        JournalId = rd.ConvertValueToInt64(1),
+                        NextUsn = rd.ConvertValueToInt64(2),
+                        ConfigHash = rd.ConvertValueToString(3)
+                    });
+                }
+
+            }
+
+            return data;
+        }
+
+        /// <summary>
+        /// Adds NTFS change journal data for file set and volume
+        /// </summary>
+        /// <param name="data">Data to add</param>
+        /// <param name="transaction">An optional external transaction</param>
+        public void CreateChangeJournalData(IEnumerable<Interface.USNJournalDataEntry> data, System.Data.IDbTransaction transaction = null)
+        {
+            using (var tr = new TemporaryTransactionWrapper(m_connection, transaction))
+            {
+                foreach (var entry in data)
+                {
+                    using(var cmd = m_connection.CreateCommand())
+                    {
+                        cmd.Transaction = tr.Parent;
+                        var c = cmd.ExecuteNonQuery(
+                            @"INSERT INTO ""ChangeJournalData"" (""FilesetID"", ""VolumeName"", ""JournalID"", ""NextUSN"", ""ConfigHash"") VALUES (?, ?, ?, ?, ?);",
+                            m_filesetId, entry.Volume, entry.JournalId, entry.NextUsn, entry.ConfigHash);
+
+                        if (c != 1)
+                            throw new Exception("Unable to add change journal entry");
+                    }            
+                }
+
+                tr.Commit();
+            }
+        }
+
+        /// <summary>
+        /// Adds NTFS change journal data for file set and volume
+        /// </summary>
+        /// <param name="data">Data to add</param>
+        /// <param name="fileSetId">Existing file set to update</param>
+        /// <param name="transaction">An optional external transaction</param>
+        public void UpdateChangeJournalData(IEnumerable<Interface.USNJournalDataEntry> data, long fileSetId, System.Data.IDbTransaction transaction = null)
+        {
+            using (var tr = new TemporaryTransactionWrapper(m_connection, transaction))
+            {
+                foreach (var entry in data)
+                {
+                    using(var cmd = m_connection.CreateCommand())
+                    {
+                        cmd.Transaction = tr.Parent;
+                        cmd.ExecuteNonQuery(
+                            @"UPDATE ""ChangeJournalData"" SET ""NextUSN"" = ? WHERE ""FilesetID"" = ? AND ""VolumeName"" = ? AND ""JournalID"" = ?;",
+                            entry.NextUsn, fileSetId, entry.Volume, entry.JournalId);
+                    }            
+                }
+
+                tr.Commit();
+            }
+        }
+    }
+}