--- conflicted
+++ resolved
@@ -1,1190 +1,1184 @@
-//  Copyright (C) 2015, The Duplicati Team
-
-//  http://www.duplicati.com, info@duplicati.com
-//
-//  This library is free software; you can redistribute it and/or modify
-//  it under the terms of the GNU Lesser General Public License as
-//  published by the Free Software Foundation; either version 2.1 of the
-//  License, or (at your option) any later version.
-//
-//  This library is distributed in the hope that it will be useful, but
-//  WITHOUT ANY WARRANTY; without even the implied warranty of
-//  MERCHANTABILITY or FITNESS FOR A PARTICULAR PURPOSE. See the GNU
-//  Lesser General Public License for more details.
-//
-//  You should have received a copy of the GNU Lesser General Public
-//  License along with this library; if not, write to the Free Software
-//  Foundation, Inc., 59 Temple Place, Suite 330, Boston, MA 02111-1307 USA
-using System;
-using Duplicati.Library.Interface;
-using System.Collections.Generic;
-using Duplicati.Library.Main.Database;
-using Duplicati.Library.Logging;
-using System.Linq;
-
-namespace Duplicati.Library.Main
-{
-    public interface ILogWriter
-    {
-        bool VerboseOutput { get; }
-        void AddVerboseMessage(string message, params object[] args);
-        void AddMessage(string message);
-        void AddWarning(string message, Exception ex);
-        void AddError(string message, Exception ex);
-        void AddDryrunMessage(string message);
-        void WriteLogMessageDirect(string message, LogMessageType type, Exception ex);
-    }
-
-    internal interface IBackendWriter : ILogWriter
-    {
-        void AddRetryAttempt(string message, Exception ex);
-
-        long UnknownFileSize { set; }
-        long UnknownFileCount { set; }
-        long KnownFileCount { set; }
-        long KnownFileSize { set; }
-        DateTime LastBackupDate { set; }
-        long BackupListCount { set; }
-        long TotalQuotaSpace { set; }
-        long FreeQuotaSpace { set; }
-        long AssignedQuotaSpace { set; }
-
-        /// <summary>
-        /// The backend sends this event when performing an action
-        /// </summary>
-        /// <param name="action">The action performed</param>
-        /// <param name="type">The event type</param>
-        /// <param name="path">Path to the resource</param>
-        /// <param name="size">Size of the file or progress</param>
-        void SendEvent(BackendActionType action, BackendEventType type, string path, long size);
-
-        /// <summary>
-        /// Gets the backend progress updater.
-        /// </summary>
-        /// <value>The backend progress updater.</value>
-        IBackendProgressUpdater BackendProgressUpdater { get; }
-    }
-
-    internal interface ISetCommonOptions : ILogWriter
-    {
-        new bool VerboseOutput { set; }
-        bool VerboseErrors { set; }
-
-        DateTime EndTime { get; set; }
-        DateTime BeginTime { set; }
-
-        void SetDatabase(LocalDatabase db);
-
-        OperationMode MainOperation { get; }
-        IMessageSink MessageSink { set; }
-    }
-
-    internal class BackendWriter : BasicResults, IBackendWriter, IBackendStatstics, IParsedBackendStatistics
-    {
-        public BackendWriter(BasicResults p) : base(p) { }
-
-        protected long m_remoteCalls = 0;
-        protected long m_bytesUploaded = 0;
-        protected long m_bytesDownloaded = 0;
-        protected long m_filesUploaded = 0;
-        protected long m_filesDownloaded = 0;
-        protected long m_filesDeleted = 0;
-        protected long m_foldersCreated = 0;
-        protected long m_retryAttemptCount = 0;
-
-        public void AddNumberOfRemoteCalls(long count)
-        {
-            System.Threading.Interlocked.Add(ref m_remoteCalls, count);
-        }
-
-        public void AddBytesUploaded(long count)
-        {
-            System.Threading.Interlocked.Add(ref m_bytesUploaded, count);
-        }
-
-        public void AddBytesDownloaded(long count)
-        {
-            System.Threading.Interlocked.Add(ref m_bytesDownloaded, count);
-        }
-
-        public long RemoteCalls { get { return m_remoteCalls; } }
-        public long BytesUploaded { get { return m_bytesUploaded; } }
-        public long BytesDownloaded { get { return m_bytesDownloaded; } }
-        public long FilesUploaded { get { return m_filesUploaded; } }
-        public long FilesDownloaded { get { return m_filesDownloaded; } }
-        public long FilesDeleted { get { return m_filesDeleted; } }
-        public long FoldersCreated { get { return m_foldersCreated; } }
-        public long RetryAttempts { get { return m_retryAttemptCount; } }
-
-        public long UnknownFileSize { get; set; }
-        public long UnknownFileCount { get; set; }
-        public long KnownFileCount { get; set; }
-        public long KnownFileSize { get; set; }
-        public DateTime LastBackupDate { get; set; }
-        public long BackupListCount { get; set; }
-        public long TotalQuotaSpace { get; set; }
-        public long FreeQuotaSpace { get; set; }
-        public long AssignedQuotaSpace { get; set; }
-
-        public override OperationMode MainOperation { get { return m_parent.MainOperation; } }
-
-        public void SendEvent(BackendActionType action, BackendEventType type, string path, long size)
-        {
-            if (type == BackendEventType.Started)
-            {
-                System.Threading.Interlocked.Increment(ref m_remoteCalls);
-            }
-            else if (type == BackendEventType.Retrying)
-            {
-                System.Threading.Interlocked.Increment(ref m_retryAttemptCount);
-            }
-            else if (type == BackendEventType.Completed)
-            {
-                switch (action)
-                {
-                    case BackendActionType.CreateFolder:
-                        System.Threading.Interlocked.Increment(ref m_foldersCreated);
-                        break;
-                    case BackendActionType.List:
-                        break;
-                    case BackendActionType.Delete:
-                        System.Threading.Interlocked.Increment(ref m_filesDeleted);
-                        break;
-                    case BackendActionType.Get:
-                        System.Threading.Interlocked.Increment(ref m_filesDownloaded);
-                        System.Threading.Interlocked.Add(ref m_bytesDownloaded, size);
-                        break;
-                    case BackendActionType.Put:
-                        System.Threading.Interlocked.Increment(ref m_filesUploaded);
-                        System.Threading.Interlocked.Add(ref m_bytesUploaded, size);
-                        break;
-                }
-            }
-
-            base.AddBackendEvent(action, type, path, size);
-        }
-
-        IBackendProgressUpdater IBackendWriter.BackendProgressUpdater { get { return base.BackendProgressUpdater; } }
-    }
-
-    public interface ITaskControl
-    {
-        void Pause();
-        void Resume();
-        void Stop();
-        void Abort();
-    }
-
-    internal enum TaskControlState
-    {
-        Run,
-        Pause,
-        Stop,
-        Abort
-    }
-
-    internal abstract class BasicResults : IBasicResults, ILogWriter, ISetCommonOptions, ITaskControl, Logging.ILog
-    {
-        protected class DbMessage
-        {
-            public readonly string Type;
-            public readonly string Message;
-            public readonly Exception Exception;
-
-            public DbMessage(string type, string message, Exception ex)
-            {
-                this.Type = type;
-                this.Message = message;
-                this.Exception = ex;
-            }
-        }
-
-        protected LocalDatabase m_db;
-        protected readonly BasicResults m_parent;
-        protected System.Threading.Thread m_callerThread;
-        protected readonly object m_lock = new object();
-        protected Queue<DbMessage> m_dbqueue;
-
-        private TaskControlState m_controlState = TaskControlState.Run;
-        private System.Threading.ManualResetEvent m_pauseEvent = new System.Threading.ManualResetEvent(true);
-
-        private bool m_verboseOutput;
-        private bool m_verboseErrors;
-
-        public bool VerboseOutput
-        {
-            get
-            {
-                if (m_parent != null)
-                    return m_parent.VerboseOutput;
-                else
-                    return m_verboseOutput;
-            }
-            set
-            {
-                if (m_parent != null)
-                    m_parent.VerboseOutput = value;
-                else
-                    m_verboseOutput = value;
-            }
-        }
-
-        public bool VerboseErrors
-        {
-            get
-            {
-                if (m_parent != null)
-                    return m_parent.VerboseErrors;
-                else
-                    return m_verboseErrors;
-            }
-            set
-            {
-                if (m_parent != null)
-                    m_parent.VerboseErrors = value;
-                else
-                    m_verboseErrors = value;
-            }
-        }
-
-        public virtual ParsedResultType ParsedResult
-        {
-            get
-            {
-                if (Errors != null && Errors.Any())
-                    return ParsedResultType.Error;
-                else if (Warnings != null && Warnings.Any())
-                    return ParsedResultType.Warning;
-                else
-                    return ParsedResultType.Success;
-            }
-        }
-
-        public DateTime EndTime { get; set; }
-        public DateTime BeginTime { get; set; }
-        public TimeSpan Duration { get { return EndTime.Ticks == 0 ? new TimeSpan(0) : EndTime - BeginTime; } }
-
-        public abstract OperationMode MainOperation { get; }
-
-        protected Library.Utility.FileBackedStringList m_messages;
-        protected Library.Utility.FileBackedStringList m_warnings;
-        protected Library.Utility.FileBackedStringList m_errors;
-        protected Library.Utility.FileBackedStringList m_retryAttempts;
-
-        protected IMessageSink m_messageSink;
-        public IMessageSink MessageSink
-        {
-            get { return m_messageSink; }
-            set
-            {
-                m_messageSink = value;
-                if (value != null)
-                {
-                    m_messageSink.OperationProgress = this.OperationProgressUpdater;
-                    m_messageSink.BackendProgress = this.BackendProgressUpdater;
-                }
-            }
-        }
-
-        protected internal IOperationProgressUpdaterAndReporter m_operationProgressUpdater;
-        internal IOperationProgressUpdaterAndReporter OperationProgressUpdater
-        {
-            get
-            {
-                if (m_parent != null)
-                    return m_parent.OperationProgressUpdater;
-                else
-                    return m_operationProgressUpdater;
-            }
-        }
-
-        protected internal IBackendProgressUpdaterAndReporter m_backendProgressUpdater;
-        internal IBackendProgressUpdaterAndReporter BackendProgressUpdater
-        {
-            get
-            {
-                if (m_parent != null)
-                    return m_parent.BackendProgressUpdater;
-                else
-                    return m_backendProgressUpdater;
-            }
-        }
-
-        public void SetDatabase(LocalDatabase db)
-        {
-            if (m_parent != null)
-            {
-                m_parent.SetDatabase(db);
-            }
-            else
-            {
-                lock (m_lock)
-                {
-                    m_db = db;
-                    if (m_db != null)
-                        db.SetResult(this);
-                }
-            }
-        }
-
-        public void FlushLog()
-        {
-            if (m_parent != null)
-                m_parent.FlushLog();
-            else
-            {
-                lock (m_lock)
-                {
-                    while (m_dbqueue.Count > 0)
-                    {
-                        var el = m_dbqueue.Dequeue();
-                        m_db.LogMessage(el.Type, el.Message, el.Exception, null);
-                    }
-                }
-            }
-        }
-
-        private void LogDbMessage(string type, string message, Exception ex)
-        {
-            if (System.Threading.Thread.CurrentThread != m_callerThread)
-            {
-                m_dbqueue.Enqueue(new DbMessage(type, message, ex));
-            }
-            else
-            {
-                FlushLog();
-                m_db.LogMessage("Message", message, ex, null);
-            }
-        }
-
-        private static bool m_is_reporting = false;
-
-        public void AddBackendEvent(BackendActionType action, BackendEventType type, string path, long size)
-        {
-            if (m_parent != null)
-            {
-                m_parent.AddBackendEvent(action, type, path, size);
-            }
-            else
-            {
-                lock (Logging.Log.Lock)
-                {
-                    if (m_is_reporting)
-                        return;
-
-                    try
-                    {
-                        m_is_reporting = true;
-                        if (type == BackendEventType.Started)
-                            this.BackendProgressUpdater.StartAction(action, path, size);
-
-                        Logging.Log.WriteMessage(string.Format("Backend event: {0} - {1}: {2} ({3})", action, type, path, size <= 0 ? "" : Library.Utility.Utility.FormatSizeString(size)), Duplicati.Library.Logging.LogMessageType.Information, null);
-
-                        if (MessageSink != null)
-                            MessageSink.BackendEvent(action, type, path, size);
-                    }
-                    finally
-                    {
-                        m_is_reporting = false;
-                    }
-                }
-            }
-
-        }
-
-        public void AddDryrunMessage(string message)
-        {
-            if (m_parent != null)
-                m_parent.AddDryrunMessage(message);
-            else
-            {
-                lock (Logging.Log.Lock)
-                {
-                    if (m_is_reporting)
-                        return;
-
-                    try
-                    {
-                        m_is_reporting = true;
-                        Logging.Log.WriteMessage(message, Duplicati.Library.Logging.LogMessageType.Information, null);
-                        if (MessageSink != null)
-                            MessageSink.DryrunEvent(message);
-                    }
-                    finally
-                    {
-                        m_is_reporting = false;
-                    }
-                }
-            }
-        }
-
-        public void AddVerboseMessage(string message, params object[] args)
-        {
-            if (m_parent != null)
-                m_parent.AddVerboseMessage(message, args);
-            else
-            {
-                lock (Logging.Log.Lock)
-                {
-                    if (m_is_reporting)
-                        return;
-
-                    try
-                    {
-                        m_is_reporting = true;
-                        Logging.Log.WriteMessage(string.Format(message, args), Duplicati.Library.Logging.LogMessageType.Profiling, null);
-
-                        if (MessageSink != null)
-                            MessageSink.VerboseEvent(message, args);
-                    }
-                    finally
-                    {
-                        m_is_reporting = false;
-                    }
-                }
-            }
-        }
-
-        public void AddMessage(string message)
-        {
-            if (m_parent != null)
-                m_parent.AddMessage(message);
-            else
-            {
-                lock (Logging.Log.Lock)
-                {
-                    if (m_is_reporting)
-                        return;
-
-                    try
-                    {
-                        m_is_reporting = true;
-                        Logging.Log.WriteMessage(message, Duplicati.Library.Logging.LogMessageType.Information, null);
-
-                        m_messages.Add(message);
-
-                        if (MessageSink != null)
-                            MessageSink.MessageEvent(message);
-
-                        lock (m_lock)
-                            if (m_db != null && !m_db.IsDisposed)
-                                LogDbMessage("Message", message, null);
-                    }
-                    finally
-                    {
-                        m_is_reporting = false;
-                    }
-                }
-            }
-        }
-
-        public void AddWarning(string message, Exception ex)
-        {
-            if (m_parent != null)
-                m_parent.AddWarning(message, ex);
-            else
-            {
-                lock (Logging.Log.Lock)
-                {
-                    if (m_is_reporting)
-                        return;
-
-                    try
-                    {
-                        m_is_reporting = true;
-                        Logging.Log.WriteMessage(message, Duplicati.Library.Logging.LogMessageType.Warning, ex);
-
-                        var s = ex == null ? message : string.Format("{0} => {1}", message, VerboseErrors ? ex.ToString() : ex.Message);
-                        m_warnings.Add(s);
-
-                        if (MessageSink != null)
-                            MessageSink.WarningEvent(message, ex);
-
-                        lock (m_lock)
-                            if (m_db != null && !m_db.IsDisposed)
-                                LogDbMessage("Warning", message, ex);
-                    }
-                    finally
-                    {
-                        m_is_reporting = false;
-                    }
-                }
-            }
-        }
-
-        public void AddRetryAttempt(string message, Exception ex)
-        {
-            if (m_parent != null)
-                m_parent.AddRetryAttempt(message, ex);
-            else
-            {
-                lock (Logging.Log.Lock)
-                {
-                    if (m_is_reporting)
-                        return;
-
-                    try
-                    {
-                        m_is_reporting = true;
-                        Logging.Log.WriteMessage(message, Duplicati.Library.Logging.LogMessageType.Warning, ex);
-
-                        var s = ex == null ? message : string.Format("{0} => {1}", message, VerboseErrors ? ex.ToString() : ex.Message);
-                        m_retryAttempts.Add(s);
-
-                        if (MessageSink != null)
-                            MessageSink.RetryEvent(message, ex);
-
-                        lock (m_lock)
-                            if (m_db != null && !m_db.IsDisposed)
-                                LogDbMessage("Retry", message, ex);
-                    }
-                    finally
-                    {
-                        m_is_reporting = false;
-                    }
-                }
-            }
-        }
-
-        public void AddError(string message, Exception ex)
-        {
-            if (m_parent != null)
-                m_parent.AddError(message, ex);
-            else
-            {
-                lock (Logging.Log.Lock)
-                {
-                    if (m_is_reporting)
-                        return;
-
-                    try
-                    {
-                        m_is_reporting = true;
-                        Logging.Log.WriteMessage(message, Duplicati.Library.Logging.LogMessageType.Error, ex);
-
-                        var s = ex == null ? message : string.Format("{0} => {1}", message, VerboseErrors ? ex.ToString() : ex.Message);
-                        m_errors.Add(s);
-
-                        if (MessageSink != null)
-                            MessageSink.ErrorEvent(message, ex);
-
-                        lock (m_lock)
-                            if (m_db != null && !m_db.IsDisposed)
-                                LogDbMessage("Error", message, ex);
-                    }
-                    finally
-                    {
-                        m_is_reporting = false;
-                    }
-                }
-            }
-        }
-
-        public IEnumerable<string> Messages { get { return m_messages; } }
-        public IEnumerable<string> Warnings { get { return m_warnings; } }
-        public IEnumerable<string> Errors { get { return m_errors; } }
-
-<<<<<<< HEAD
-        protected Operation.Common.TaskControl m_taskController;
-        public Operation.Common.ITaskReader TaskReader { get { return m_taskController; } }
-
-        public BasicResults() 
-        { 
-            this.BeginTime = DateTime.UtcNow; 
-=======
-        public BasicResults()
-        {
-            this.BeginTime = DateTime.UtcNow;
->>>>>>> 3a8f76e3
-            this.m_parent = null;
-            m_messages = new Library.Utility.FileBackedStringList();
-            m_warnings = new Library.Utility.FileBackedStringList();
-            m_errors = new Library.Utility.FileBackedStringList();
-            m_retryAttempts = new Library.Utility.FileBackedStringList();
-            m_dbqueue = new Queue<DbMessage>();
-            m_backendStatistics = new BackendWriter(this);
-            m_callerThread = System.Threading.Thread.CurrentThread;
-            m_backendProgressUpdater = new BackendProgressUpdater();
-            m_operationProgressUpdater = new OperationProgressUpdater();
-            m_taskController = new Duplicati.Library.Main.Operation.Common.TaskControl();
-        }
-
-        public BasicResults(BasicResults p)
-        {
-            this.BeginTime = DateTime.UtcNow;
-            this.m_parent = p;
-        }
-
-        protected IBackendStatstics m_backendStatistics;
-        public IBackendStatstics BackendStatistics
-        {
-            get
-            {
-                if (this.m_parent != null)
-                    return this.m_parent.BackendStatistics;
-
-                return m_backendStatistics;
-            }
-        }
-
-        public IBackendWriter BackendWriter { get { return (IBackendWriter)this.BackendStatistics; } }
-
-        public event Action<TaskControlState> StateChangedEvent;
-
-        /// <summary>
-        /// Request that this task pauses.
-        /// </summary>
-        public void Pause()
-        {
-            if (m_parent != null)
-                m_parent.Pause();
-            else
-            {
-                lock (m_lock)
-                    if (m_controlState == TaskControlState.Run)
-                    {
-                        m_pauseEvent.Reset();
-                        m_controlState = TaskControlState.Pause;
-                    }
-
-                if (StateChangedEvent != null)
-                    StateChangedEvent(m_controlState);
-            }
-        }
-
-        /// <summary>
-        /// Request that this task resumes.
-        /// </summary>
-        public void Resume()
-        {
-            if (m_parent != null)
-                m_parent.Resume();
-            else
-            {
-                lock (m_lock)
-                    if (m_controlState == TaskControlState.Pause)
-                    {
-                        m_pauseEvent.Set();
-                        m_controlState = TaskControlState.Run;
-                    }
-
-                if (StateChangedEvent != null)
-                    StateChangedEvent(m_controlState);
-            }
-        }
-
-        /// <summary>
-        /// Request that this task stops.
-        /// </summary>
-        public void Stop()
-        {
-            if (m_parent != null)
-                m_parent.Stop();
-            else
-            {
-                lock (m_lock)
-                    if (m_controlState != TaskControlState.Abort)
-                    {
-                        m_controlState = TaskControlState.Stop;
-                        m_pauseEvent.Set();
-                    }
-
-                if (StateChangedEvent != null)
-                    StateChangedEvent(m_controlState);
-            }
-        }
-
-        /// <summary>
-        /// Request that this task aborts.
-        /// </summary>
-        public void Abort()
-        {
-            if (m_parent != null)
-                m_parent.Abort();
-            else
-            {
-                lock (m_lock)
-                {
-                    m_controlState = TaskControlState.Abort;
-                    m_pauseEvent.Set();
-                }
-
-                if (StateChangedEvent != null)
-                    StateChangedEvent(m_controlState);
-            }
-        }
-
-        /// <summary>
-        /// Helper method that the current running task can call to obtain the current state
-        /// </summary>
-        public TaskControlState TaskControlRendevouz()
-        {
-            if (m_parent != null)
-                return m_parent.TaskControlRendevouz();
-            else
-            {
-                // If we are paused, go into pause mode
-                m_pauseEvent.WaitOne();
-
-                // If we are aborted, throw exception
-                if (m_controlState == TaskControlState.Abort)
-                {
-                    System.Threading.Thread.CurrentThread.Abort();
-
-                    // For some reason, aborting the current thread does not always throw an exception
-                    throw new CancelException();
-                }
-
-                return m_controlState;
-            }
-        }
-
-        /// <summary>
-        /// Helper method to check if abort is requested
-        /// </summary>
-        public bool IsAbortRequested()
-        {
-            if (m_parent != null)
-                return m_parent.IsAbortRequested();
-            else
-                return m_controlState == TaskControlState.Abort;
-        }
-
-        /// <summary>
-        /// Returns a <see cref="System.String"/> that represents the current <see cref="Duplicati.Library.Main.BasicResults"/>.
-        /// </summary>
-        /// <returns>A <see cref="System.String"/> that represents the current <see cref="Duplicati.Library.Main.BasicResults"/>.</returns>
-        public override string ToString()
-        {
-            return Library.Utility.Utility.PrintSerializeObject(
-                this,
-                filter: (prop, item) =>
-                    !typeof(IBackendProgressUpdater).IsAssignableFrom(prop.PropertyType) &&
-                    !typeof(IMessageSink).IsAssignableFrom(prop.PropertyType) &&
-                    !typeof(ILogWriter).IsAssignableFrom(prop.PropertyType) &&
-                    prop.Name != "VerboseOutput" &&
-                    prop.Name != "VerboseErrors" &&
-                    !(prop.Name == "MainOperation" && item is BackendWriter) &&
-                    !(prop.Name == "EndTime" && item is BackendWriter) &&
-                    !(prop.Name == "Duration" && item is BackendWriter) &&
-                    !(prop.Name == "BeginTime" && item is BackendWriter),
-                recurseobjects: true
-            ).ToString();
-        }
-
-        public void WriteMessage(string message, LogMessageType type, Exception exception)
-        {
-            switch (type)
-            {
-                case LogMessageType.Error:
-                    AddError(message, exception);
-                    break;
-                case LogMessageType.Warning:
-                    AddWarning(message, exception);
-                    break;
-                case LogMessageType.Profiling:
-                    if (Log.LogLevel == LogMessageType.Profiling && VerboseOutput)
-                        AddVerboseMessage(message, new object[0]);
-                    break;
-                default:
-                    AddMessage(message);
-                    break;
-            }
-        }
-
-        /// <summary>
-        /// Writes a message to the log, bypassing injection as normal messages
-        /// </summary>
-        /// <param name="message">The message to write to the log.</param>
-        /// <param name="type">Type.</param>
-        /// <param name="exception">Exception.</param>
-        public void WriteLogMessageDirect(string message, LogMessageType type, Exception exception)
-        {
-            if (m_parent != null)
-                m_parent.WriteLogMessageDirect(message, type, exception);
-            else
-            {
-                lock (Logging.Log.Lock)
-                {
-                    try
-                    {
-                        m_is_reporting = true;
-                        WriteMessage(message, type, exception);
-                    }
-                    finally
-                    {
-                        m_is_reporting = false;
-                    }
-                }
-            }
-        }
-
-    }
-
-    internal class BackupResults : BasicResults, IBackupResults
-    {
-        public long DeletedFiles { get; internal set; }
-        public long DeletedFolders { get; internal set; }
-        public long ModifiedFiles { get; internal set; }
-        public long ExaminedFiles { get; internal set; }
-        public long OpenedFiles { get; internal set; }
-        public long AddedFiles { get; internal set; }
-        public long SizeOfModifiedFiles { get; internal set; }
-        public long SizeOfAddedFiles { get; internal set; }
-        public long SizeOfExaminedFiles { get; internal set; }
-        public long SizeOfOpenedFiles { get; internal set; }
-        public long NotProcessedFiles { get; internal set; }
-        public long AddedFolders { get; internal set; }
-        public long TooLargeFiles { get; internal set; }
-        public long FilesWithError { get; internal set; }
-        public long ModifiedFolders { get; internal set; }
-        public long ModifiedSymlinks { get; internal set; }
-        public long AddedSymlinks { get; internal set; }
-        public long DeletedSymlinks { get; internal set; }
-        public bool PartialBackup { get; internal set; }
-        public bool Dryrun { get; internal set; }
-
-        public override OperationMode MainOperation { get { return OperationMode.Backup; } }
-
-        public ICompactResults CompactResults { get; internal set; }
-        public IDeleteResults DeleteResults { get; internal set; }
-        public IRepairResults RepairResults { get; internal set; }
-        public ITestResults TestResults { get; internal set; }
-
-        public override ParsedResultType ParsedResult
-        {
-            get
-            {
-                if ((Errors != null && Errors.Any()) || FilesWithError > 0)
-                    return ParsedResultType.Error;
-                else if ((Warnings != null && Warnings.Any()) || PartialBackup)
-                    return ParsedResultType.Warning;
-                else
-                    return ParsedResultType.Success;
-            }
-        }
-    }
-
-    internal class RestoreResults : BasicResults, Library.Interface.IRestoreResults
-    {
-        public long FilesRestored { get; internal set; }
-        public long SizeOfRestoredFiles { get; internal set; }
-        public long FoldersRestored { get; internal set; }
-        public long SymlinksRestored { get; internal set; }
-        public long FilesPatched { get; internal set; }
-        public long FilesDeleted { get; internal set; }
-        public long FoldersDeleted { get; internal set; }
-        public long SymlinksDeleted { get; internal set; }
-
-        public override OperationMode MainOperation { get { return OperationMode.Restore; } }
-
-        public IRecreateDatabaseResults RecreateDatabaseResults { get; internal set; }
-
-        public override ParsedResultType ParsedResult
-        {
-            get
-            {
-                if (Errors != null && Errors.Any())
-                    return ParsedResultType.Error;
-                else if ((Warnings != null && Warnings.Any()) || FilesRestored == 0)
-                    return ParsedResultType.Warning;
-                else
-                    return ParsedResultType.Success;
-            }
-        }
-    }
-
-    internal class ListResultFile : Duplicati.Library.Interface.IListResultFile
-    {
-        public string Path { get; private set; }
-        public IEnumerable<long> Sizes { get; private set; }
-        public ListResultFile(string path, IEnumerable<long> sizes)
-        {
-            this.Path = path;
-            this.Sizes = sizes;
-        }
-    }
-
-    internal class ListResultFileset : Duplicati.Library.Interface.IListResultFileset
-    {
-        public long Version { get; private set; }
-        public DateTime Time { get; private set; }
-        public long FileCount { get; private set; }
-        public long FileSizes { get; private set; }
-        public ListResultFileset(long version, DateTime time, long fileCount, long fileSizes)
-        {
-            this.Version = version;
-            this.Time = time;
-            this.FileCount = fileCount;
-            this.FileSizes = fileSizes;
-        }
-    }
-
-    internal class ListResults : BasicResults, Duplicati.Library.Interface.IListResults
-    {
-        private IEnumerable<Duplicati.Library.Interface.IListResultFileset> m_filesets;
-        private IEnumerable<Duplicati.Library.Interface.IListResultFile> m_files;
-        public bool EncryptedFiles { get; set; }
-
-        public void SetResult(IEnumerable<Duplicati.Library.Interface.IListResultFileset> filesets, IEnumerable<Duplicati.Library.Interface.IListResultFile> files)
-        {
-            m_filesets = filesets;
-            m_files = files;
-        }
-
-        public IEnumerable<Duplicati.Library.Interface.IListResultFileset> Filesets { get { return m_filesets; } }
-        public IEnumerable<Duplicati.Library.Interface.IListResultFile> Files { get { return m_files; } }
-
-        public override OperationMode MainOperation { get { return OperationMode.List; } }
-    }
-
-    internal class ListAffectedResults : BasicResults, Duplicati.Library.Interface.IListAffectedResults
-    {
-        private IEnumerable<Duplicati.Library.Interface.IListResultFileset> m_filesets;
-        private IEnumerable<Duplicati.Library.Interface.IListResultFile> m_files;
-        private IEnumerable<Duplicati.Library.Interface.IListResultRemoteLog> m_logs;
-        private IEnumerable<Duplicati.Library.Interface.IListResultRemoteVolume> m_volumes;
-
-        public void SetResult(IEnumerable<Duplicati.Library.Interface.IListResultFileset> filesets, IEnumerable<Duplicati.Library.Interface.IListResultFile> files, IEnumerable<Duplicati.Library.Interface.IListResultRemoteLog> logs, IEnumerable<Duplicati.Library.Interface.IListResultRemoteVolume> volumes)
-        {
-            m_filesets = filesets;
-            m_files = files;
-            m_logs = logs;
-            m_volumes = volumes;
-        }
-
-        public IEnumerable<Duplicati.Library.Interface.IListResultFileset> Filesets { get { return m_filesets; } }
-        public IEnumerable<Duplicati.Library.Interface.IListResultFile> Files { get { return m_files; } }
-        public IEnumerable<Duplicati.Library.Interface.IListResultRemoteLog> LogMessages { get { return m_logs; } }
-        public IEnumerable<Duplicati.Library.Interface.IListResultRemoteVolume> RemoteVolumes { get { return m_volumes; } }
-
-        public override OperationMode MainOperation { get { return OperationMode.ListAffected; } }
-    }
-
-    internal class DeleteResults : BasicResults, Duplicati.Library.Interface.IDeleteResults
-    {
-        public IEnumerable<Tuple<long, DateTime>> DeletedSets { get; private set; }
-        public bool Dryrun { get; private set; }
-
-        public void SetResults(IEnumerable<Tuple<long, DateTime>> deletedSets, bool dryrun)
-        {
-            EndTime = DateTime.UtcNow;
-            DeletedSets = deletedSets;
-            Dryrun = dryrun;
-        }
-
-        public override OperationMode MainOperation { get { return OperationMode.Delete; } }
-
-        public DeleteResults() : base() { }
-        public DeleteResults(BasicResults p) : base(p) { }
-
-        private ICompactResults m_compactResults;
-
-        public ICompactResults CompactResults
-        {
-            get
-            {
-                if (m_parent != null && m_parent is BackupResults)
-                    return ((BackupResults)m_parent).CompactResults;
-
-                return m_compactResults;
-            }
-            internal set
-            {
-                if (m_parent != null && m_parent is BackupResults)
-                    ((BackupResults)m_parent).CompactResults = value;
-
-                m_compactResults = value;
-            }
-        }
-    }
-
-    internal class RecreateDatabaseResults : BasicResults, Library.Interface.IRecreateDatabaseResults
-    {
-        public override OperationMode MainOperation { get { return OperationMode.Repair; } }
-
-        public RecreateDatabaseResults() : base() { }
-        public RecreateDatabaseResults(BasicResults p) : base(p) { }
-    }
-
-    internal class CreateLogDatabaseResults : BasicResults, Library.Interface.ICreateLogDatabaseResults
-    {
-        public override OperationMode MainOperation { get { return OperationMode.CreateLogDb; } }
-        public string TargetPath { get; internal set; }
-    }
-
-    internal class RestoreControlFilesResults : BasicResults, Library.Interface.IRestoreControlFilesResults
-    {
-        public IEnumerable<string> Files { get; private set; }
-
-        public override OperationMode MainOperation { get { return OperationMode.RestoreControlfiles; } }
-        public void SetResult(IEnumerable<string> files) { this.Files = files; }
-    }
-
-    internal class ListRemoteResults : BasicResults, Library.Interface.IListRemoteResults
-    {
-        public IEnumerable<IFileEntry> Files { get; private set; }
-
-        public override OperationMode MainOperation { get { return OperationMode.ListRemote; } }
-        public void SetResult(IEnumerable<IFileEntry> files) { this.Files = files; }
-    }
-
-    internal class RepairResults : BasicResults, Library.Interface.IRepairResults
-    {
-        public override OperationMode MainOperation { get { return OperationMode.Repair; } }
-
-        public RepairResults() : base() { }
-        public RepairResults(BasicResults p) : base(p) { }
-        public Library.Interface.IRecreateDatabaseResults RecreateDatabaseResults { get; internal set; }
-    }
-
-    internal class CompactResults : BasicResults, Library.Interface.ICompactResults
-    {
-        public long DeletedFileCount { get; internal set; }
-        public long DownloadedFileCount { get; internal set; }
-        public long UploadedFileCount { get; internal set; }
-        public long DeletedFileSize { get; internal set; }
-        public long DownloadedFileSize { get; internal set; }
-        public long UploadedFileSize { get; internal set; }
-        public bool Dryrun { get; internal set; }
-
-        public override OperationMode MainOperation { get { return OperationMode.Compact; } }
-
-        public CompactResults() : base() { }
-        public CompactResults(BasicResults p) : base(p) { }
-    }
-
-    internal class ListChangesResults : BasicResults, Library.Interface.IListChangesResults
-    {
-        public override OperationMode MainOperation { get { return OperationMode.ListChanges; } }
-
-        public DateTime BaseVersionTimestamp { get; internal set; }
-        public DateTime CompareVersionTimestamp { get; internal set; }
-        public long BaseVersionIndex { get; internal set; }
-        public long CompareVersionIndex { get; internal set; }
-
-        public IEnumerable<Tuple<ListChangesChangeType, ListChangesElementType, string>> ChangeDetails { get; internal set; }
-
-        public long AddedFolders { get; internal set; }
-        public long AddedSymlinks { get; internal set; }
-        public long AddedFiles { get; internal set; }
-
-        public long DeletedFolders { get; internal set; }
-        public long DeletedSymlinks { get; internal set; }
-        public long DeletedFiles { get; internal set; }
-
-        public long ModifiedFolders { get; internal set; }
-        public long ModifiedSymlinks { get; internal set; }
-        public long ModifiedFiles { get; internal set; }
-
-        public long PreviousSize { get; internal set; }
-        public long CurrentSize { get; internal set; }
-
-        public long AddedSize { get; internal set; }
-        public long DeletedSize { get; internal set; }
-
-        public void SetResult(
-            DateTime baseVersionTime, long baseVersionIndex, DateTime compareVersionTime, long compareVersionIndex,
-            long addedFolders, long addedSymlinks, long addedFiles,
-            long deletedFolders, long deletedSymlinks, long deletedFiles,
-            long modifiedFolders, long modifiedSymlinks, long modifiedFiles,
-            long addedSize, long deletedSize, long previousSize, long currentSize,
-            IEnumerable<Tuple<ListChangesChangeType, ListChangesElementType, string>> changeDetails
-        )
-        {
-            this.BaseVersionTimestamp = baseVersionTime;
-            this.BaseVersionIndex = baseVersionIndex;
-            this.CompareVersionTimestamp = compareVersionTime;
-            this.CompareVersionIndex = compareVersionIndex;
-
-            this.AddedFolders = addedFolders;
-            this.AddedSymlinks = addedSymlinks;
-            this.AddedFiles = addedFiles;
-
-            this.DeletedFolders = deletedFolders;
-            this.DeletedSymlinks = deletedSymlinks;
-            this.DeletedFiles = deletedFiles;
-
-            this.ModifiedFolders = modifiedFolders;
-            this.ModifiedSymlinks = modifiedSymlinks;
-            this.ModifiedFiles = modifiedFiles;
-
-            this.AddedSize = addedSize;
-            this.DeletedSize = deletedSize;
-
-            this.PreviousSize = previousSize;
-            this.CurrentSize = currentSize;
-
-            this.ChangeDetails = changeDetails;
-        }
-    }
-
-    internal class TestResults : BasicResults, ITestResults
-    {
-        public TestResults() : base() { }
-        public TestResults(BasicResults p) : base(p) { }
-
-        public override OperationMode MainOperation { get { return OperationMode.Test; } }
-        public IEnumerable<KeyValuePair<string, IEnumerable<KeyValuePair<TestEntryStatus, string>>>> Verifications { get { return m_verifications; } }
-        private List<KeyValuePair<string, IEnumerable<KeyValuePair<TestEntryStatus, string>>>> m_verifications = new List<KeyValuePair<string, IEnumerable<KeyValuePair<TestEntryStatus, string>>>>();
-
-        public KeyValuePair<string, IEnumerable<KeyValuePair<TestEntryStatus, string>>> AddResult(string volume, IEnumerable<KeyValuePair<TestEntryStatus, string>> changes)
-        {
-            var res = new KeyValuePair<string, IEnumerable<KeyValuePair<TestEntryStatus, string>>>(volume, changes);
-            m_verifications.Add(res);
-            return res;
-        }
-    }
-
-    internal class TestFilterResults : BasicResults, ITestFilterResults
-    {
-        public long FileCount { get; set; }
-        public long FileSize { get; set; }
-        public override OperationMode MainOperation { get { return OperationMode.TestFilters; } }
-
-    }
-
-    internal class SystemInfoResults : BasicResults, ISystemInfoResults
-    {
-        public override OperationMode MainOperation { get { return OperationMode.SystemInfo; } }
-        public IEnumerable<string> Lines { get; set; }
-    }
-
-    internal class PurgeFilesResults : BasicResults, IPurgeFilesResults
-    {
-        public PurgeFilesResults() : base() { }
-        public PurgeFilesResults(BasicResults p) : base(p) { }
-
-        public override OperationMode MainOperation { get { return OperationMode.PurgeFiles; } }
-        public long RemovedFileCount { get; set; }
-        public long RemovedFileSize { get; set; }
-        public long RewrittenFileLists { get; set; }
-
-        public ICompactResults CompactResults { get; set; }
-    }
-
-    internal class ListBrokenFilesResults : BasicResults, IListBrokenFilesResults
-    {
-        public override OperationMode MainOperation { get { return OperationMode.ListBrokenFiles; } }
-        public IEnumerable<Tuple<long, DateTime, IEnumerable<Tuple<string, long>>>> BrokenFiles { get; set; }
-    }
-
-    internal class PurgeBrokenFilesResults : BasicResults, IPurgeBrokenFilesResults
-    {
-        public override OperationMode MainOperation { get { return OperationMode.PurgeBrokenFiles; } }
-        public IPurgeFilesResults PurgeResults { get; set; }
-        public IDeleteResults DeleteResults { get; set; }
-    }
-
-    internal class SendMailResults : BasicResults, ISendMailResults
-    {
-        public override OperationMode MainOperation { get { return OperationMode.SendMail; } }
-        public IEnumerable<string> Lines { get; set; }
-    }
-
-    internal class VacuumResult : BasicResults, IVacuumResults
-    {
-        public override OperationMode MainOperation { get { return OperationMode.Vacuum; } }
-    }
-}
-
+//  Copyright (C) 2015, The Duplicati Team
+
+//  http://www.duplicati.com, info@duplicati.com
+//
+//  This library is free software; you can redistribute it and/or modify
+//  it under the terms of the GNU Lesser General Public License as
+//  published by the Free Software Foundation; either version 2.1 of the
+//  License, or (at your option) any later version.
+//
+//  This library is distributed in the hope that it will be useful, but
+//  WITHOUT ANY WARRANTY; without even the implied warranty of
+//  MERCHANTABILITY or FITNESS FOR A PARTICULAR PURPOSE. See the GNU
+//  Lesser General Public License for more details.
+//
+//  You should have received a copy of the GNU Lesser General Public
+//  License along with this library; if not, write to the Free Software
+//  Foundation, Inc., 59 Temple Place, Suite 330, Boston, MA 02111-1307 USA
+using System;
+using Duplicati.Library.Interface;
+using System.Collections.Generic;
+using Duplicati.Library.Main.Database;
+using Duplicati.Library.Logging;
+using System.Linq;
+
+namespace Duplicati.Library.Main
+{
+    public interface ILogWriter
+    {
+        bool VerboseOutput { get; }
+        void AddVerboseMessage(string message, params object[] args);
+        void AddMessage(string message);
+        void AddWarning(string message, Exception ex);
+        void AddError(string message, Exception ex);
+        void AddDryrunMessage(string message);
+        void WriteLogMessageDirect(string message, LogMessageType type, Exception ex);
+    }
+
+    internal interface IBackendWriter : ILogWriter
+    {
+        void AddRetryAttempt(string message, Exception ex);
+
+        long UnknownFileSize { set; }
+        long UnknownFileCount { set; }
+        long KnownFileCount { set; }
+        long KnownFileSize { set; }
+        DateTime LastBackupDate { set; }
+        long BackupListCount { set; }
+        long TotalQuotaSpace { set; }
+        long FreeQuotaSpace { set; }
+        long AssignedQuotaSpace { set; }
+
+        /// <summary>
+        /// The backend sends this event when performing an action
+        /// </summary>
+        /// <param name="action">The action performed</param>
+        /// <param name="type">The event type</param>
+        /// <param name="path">Path to the resource</param>
+        /// <param name="size">Size of the file or progress</param>
+        void SendEvent(BackendActionType action, BackendEventType type, string path, long size);
+
+        /// <summary>
+        /// Gets the backend progress updater.
+        /// </summary>
+        /// <value>The backend progress updater.</value>
+        IBackendProgressUpdater BackendProgressUpdater { get; }
+    }
+
+    internal interface ISetCommonOptions : ILogWriter
+    {
+        new bool VerboseOutput { set; }
+        bool VerboseErrors { set; }
+
+        DateTime EndTime { get; set; }
+        DateTime BeginTime { set; }
+
+        void SetDatabase(LocalDatabase db);
+
+        OperationMode MainOperation { get; }
+        IMessageSink MessageSink { set; }
+    }
+
+    internal class BackendWriter : BasicResults, IBackendWriter, IBackendStatstics, IParsedBackendStatistics
+    {
+        public BackendWriter(BasicResults p) : base(p) { }
+
+        protected long m_remoteCalls = 0;
+        protected long m_bytesUploaded = 0;
+        protected long m_bytesDownloaded = 0;
+        protected long m_filesUploaded = 0;
+        protected long m_filesDownloaded = 0;
+        protected long m_filesDeleted = 0;
+        protected long m_foldersCreated = 0;
+        protected long m_retryAttemptCount = 0;
+
+        public void AddNumberOfRemoteCalls(long count)
+        {
+            System.Threading.Interlocked.Add(ref m_remoteCalls, count);
+        }
+
+        public void AddBytesUploaded(long count)
+        {
+            System.Threading.Interlocked.Add(ref m_bytesUploaded, count);
+        }
+
+        public void AddBytesDownloaded(long count)
+        {
+            System.Threading.Interlocked.Add(ref m_bytesDownloaded, count);
+        }
+
+        public long RemoteCalls { get { return m_remoteCalls; } }
+        public long BytesUploaded { get { return m_bytesUploaded; } }
+        public long BytesDownloaded { get { return m_bytesDownloaded; } }
+        public long FilesUploaded { get { return m_filesUploaded; } }
+        public long FilesDownloaded { get { return m_filesDownloaded; } }
+        public long FilesDeleted { get { return m_filesDeleted; } }
+        public long FoldersCreated { get { return m_foldersCreated; } }
+        public long RetryAttempts { get { return m_retryAttemptCount; } }
+
+        public long UnknownFileSize { get; set; }
+        public long UnknownFileCount { get; set; }
+        public long KnownFileCount { get; set; }
+        public long KnownFileSize { get; set; }
+        public DateTime LastBackupDate { get; set; }
+        public long BackupListCount { get; set; }
+        public long TotalQuotaSpace { get; set; }
+        public long FreeQuotaSpace { get; set; }
+        public long AssignedQuotaSpace { get; set; }
+
+        public override OperationMode MainOperation { get { return m_parent.MainOperation; } }
+
+        public void SendEvent(BackendActionType action, BackendEventType type, string path, long size)
+        {
+            if (type == BackendEventType.Started)
+            {
+                System.Threading.Interlocked.Increment(ref m_remoteCalls);
+            }
+            else if (type == BackendEventType.Retrying)
+            {
+                System.Threading.Interlocked.Increment(ref m_retryAttemptCount);
+            }
+            else if (type == BackendEventType.Completed)
+            {
+                switch (action)
+                {
+                    case BackendActionType.CreateFolder:
+                        System.Threading.Interlocked.Increment(ref m_foldersCreated);
+                        break;
+                    case BackendActionType.List:
+                        break;
+                    case BackendActionType.Delete:
+                        System.Threading.Interlocked.Increment(ref m_filesDeleted);
+                        break;
+                    case BackendActionType.Get:
+                        System.Threading.Interlocked.Increment(ref m_filesDownloaded);
+                        System.Threading.Interlocked.Add(ref m_bytesDownloaded, size);
+                        break;
+                    case BackendActionType.Put:
+                        System.Threading.Interlocked.Increment(ref m_filesUploaded);
+                        System.Threading.Interlocked.Add(ref m_bytesUploaded, size);
+                        break;
+                }
+            }
+
+            base.AddBackendEvent(action, type, path, size);
+        }
+
+        IBackendProgressUpdater IBackendWriter.BackendProgressUpdater { get { return base.BackendProgressUpdater; } }
+    }
+
+    public interface ITaskControl
+    {
+        void Pause();
+        void Resume();
+        void Stop();
+        void Abort();
+    }
+
+    internal enum TaskControlState
+    {
+        Run,
+        Pause,
+        Stop,
+        Abort
+    }
+
+    internal abstract class BasicResults : IBasicResults, ILogWriter, ISetCommonOptions, ITaskControl, Logging.ILog
+    {
+        protected class DbMessage
+        {
+            public readonly string Type;
+            public readonly string Message;
+            public readonly Exception Exception;
+
+            public DbMessage(string type, string message, Exception ex)
+            {
+                this.Type = type;
+                this.Message = message;
+                this.Exception = ex;
+            }
+        }
+
+        protected LocalDatabase m_db;
+        protected readonly BasicResults m_parent;
+        protected System.Threading.Thread m_callerThread;
+        protected readonly object m_lock = new object();
+        protected Queue<DbMessage> m_dbqueue;
+
+        private TaskControlState m_controlState = TaskControlState.Run;
+        private System.Threading.ManualResetEvent m_pauseEvent = new System.Threading.ManualResetEvent(true);
+
+        private bool m_verboseOutput;
+        private bool m_verboseErrors;
+
+        public bool VerboseOutput
+        {
+            get
+            {
+                if (m_parent != null)
+                    return m_parent.VerboseOutput;
+                else
+                    return m_verboseOutput;
+            }
+            set
+            {
+                if (m_parent != null)
+                    m_parent.VerboseOutput = value;
+                else
+                    m_verboseOutput = value;
+            }
+        }
+
+        public bool VerboseErrors
+        {
+            get
+            {
+                if (m_parent != null)
+                    return m_parent.VerboseErrors;
+                else
+                    return m_verboseErrors;
+            }
+            set
+            {
+                if (m_parent != null)
+                    m_parent.VerboseErrors = value;
+                else
+                    m_verboseErrors = value;
+            }
+        }
+
+        public virtual ParsedResultType ParsedResult
+        {
+            get
+            {
+                if (Errors != null && Errors.Any())
+                    return ParsedResultType.Error;
+                else if (Warnings != null && Warnings.Any())
+                    return ParsedResultType.Warning;
+                else
+                    return ParsedResultType.Success;
+            }
+        }
+
+        public DateTime EndTime { get; set; }
+        public DateTime BeginTime { get; set; }
+        public TimeSpan Duration { get { return EndTime.Ticks == 0 ? new TimeSpan(0) : EndTime - BeginTime; } }
+
+        public abstract OperationMode MainOperation { get; }
+
+        protected Library.Utility.FileBackedStringList m_messages;
+        protected Library.Utility.FileBackedStringList m_warnings;
+        protected Library.Utility.FileBackedStringList m_errors;
+        protected Library.Utility.FileBackedStringList m_retryAttempts;
+
+        protected IMessageSink m_messageSink;
+        public IMessageSink MessageSink
+        {
+            get { return m_messageSink; }
+            set
+            {
+                m_messageSink = value;
+                if (value != null)
+                {
+                    m_messageSink.OperationProgress = this.OperationProgressUpdater;
+                    m_messageSink.BackendProgress = this.BackendProgressUpdater;
+                }
+            }
+        }
+
+        protected internal IOperationProgressUpdaterAndReporter m_operationProgressUpdater;
+        internal IOperationProgressUpdaterAndReporter OperationProgressUpdater
+        {
+            get
+            {
+                if (m_parent != null)
+                    return m_parent.OperationProgressUpdater;
+                else
+                    return m_operationProgressUpdater;
+            }
+        }
+
+        protected internal IBackendProgressUpdaterAndReporter m_backendProgressUpdater;
+        internal IBackendProgressUpdaterAndReporter BackendProgressUpdater
+        {
+            get
+            {
+                if (m_parent != null)
+                    return m_parent.BackendProgressUpdater;
+                else
+                    return m_backendProgressUpdater;
+            }
+        }
+
+        public void SetDatabase(LocalDatabase db)
+        {
+            if (m_parent != null)
+            {
+                m_parent.SetDatabase(db);
+            }
+            else
+            {
+                lock (m_lock)
+                {
+                    m_db = db;
+                    if (m_db != null)
+                        db.SetResult(this);
+                }
+            }
+        }
+
+        public void FlushLog()
+        {
+            if (m_parent != null)
+                m_parent.FlushLog();
+            else
+            {
+                lock (m_lock)
+                {
+                    while (m_dbqueue.Count > 0)
+                    {
+                        var el = m_dbqueue.Dequeue();
+                        m_db.LogMessage(el.Type, el.Message, el.Exception, null);
+                    }
+                }
+            }
+        }
+
+        private void LogDbMessage(string type, string message, Exception ex)
+        {
+            if (System.Threading.Thread.CurrentThread != m_callerThread)
+            {
+                m_dbqueue.Enqueue(new DbMessage(type, message, ex));
+            }
+            else
+            {
+                FlushLog();
+                m_db.LogMessage("Message", message, ex, null);
+            }
+        }
+
+        private static bool m_is_reporting = false;
+
+        public void AddBackendEvent(BackendActionType action, BackendEventType type, string path, long size)
+        {
+            if (m_parent != null)
+            {
+                m_parent.AddBackendEvent(action, type, path, size);
+            }
+            else
+            {
+                lock (Logging.Log.Lock)
+                {
+                    if (m_is_reporting)
+                        return;
+
+                    try
+                    {
+                        m_is_reporting = true;
+                        if (type == BackendEventType.Started)
+                            this.BackendProgressUpdater.StartAction(action, path, size);
+
+                        Logging.Log.WriteMessage(string.Format("Backend event: {0} - {1}: {2} ({3})", action, type, path, size <= 0 ? "" : Library.Utility.Utility.FormatSizeString(size)), Duplicati.Library.Logging.LogMessageType.Information, null);
+
+                        if (MessageSink != null)
+                            MessageSink.BackendEvent(action, type, path, size);
+                    }
+                    finally
+                    {
+                        m_is_reporting = false;
+                    }
+                }
+            }
+
+        }
+
+        public void AddDryrunMessage(string message)
+        {
+            if (m_parent != null)
+                m_parent.AddDryrunMessage(message);
+            else
+            {
+                lock (Logging.Log.Lock)
+                {
+                    if (m_is_reporting)
+                        return;
+
+                    try
+                    {
+                        m_is_reporting = true;
+                        Logging.Log.WriteMessage(message, Duplicati.Library.Logging.LogMessageType.Information, null);
+                        if (MessageSink != null)
+                            MessageSink.DryrunEvent(message);
+                    }
+                    finally
+                    {
+                        m_is_reporting = false;
+                    }
+                }
+            }
+        }
+
+        public void AddVerboseMessage(string message, params object[] args)
+        {
+            if (m_parent != null)
+                m_parent.AddVerboseMessage(message, args);
+            else
+            {
+                lock (Logging.Log.Lock)
+                {
+                    if (m_is_reporting)
+                        return;
+
+                    try
+                    {
+                        m_is_reporting = true;
+                        Logging.Log.WriteMessage(string.Format(message, args), Duplicati.Library.Logging.LogMessageType.Profiling, null);
+
+                        if (MessageSink != null)
+                            MessageSink.VerboseEvent(message, args);
+                    }
+                    finally
+                    {
+                        m_is_reporting = false;
+                    }
+                }
+            }
+        }
+
+        public void AddMessage(string message)
+        {
+            if (m_parent != null)
+                m_parent.AddMessage(message);
+            else
+            {
+                lock (Logging.Log.Lock)
+                {
+                    if (m_is_reporting)
+                        return;
+
+                    try
+                    {
+                        m_is_reporting = true;
+                        Logging.Log.WriteMessage(message, Duplicati.Library.Logging.LogMessageType.Information, null);
+
+                        m_messages.Add(message);
+
+                        if (MessageSink != null)
+                            MessageSink.MessageEvent(message);
+
+                        lock (m_lock)
+                            if (m_db != null && !m_db.IsDisposed)
+                                LogDbMessage("Message", message, null);
+                    }
+                    finally
+                    {
+                        m_is_reporting = false;
+                    }
+                }
+            }
+        }
+
+        public void AddWarning(string message, Exception ex)
+        {
+            if (m_parent != null)
+                m_parent.AddWarning(message, ex);
+            else
+            {
+                lock (Logging.Log.Lock)
+                {
+                    if (m_is_reporting)
+                        return;
+
+                    try
+                    {
+                        m_is_reporting = true;
+                        Logging.Log.WriteMessage(message, Duplicati.Library.Logging.LogMessageType.Warning, ex);
+
+                        var s = ex == null ? message : string.Format("{0} => {1}", message, VerboseErrors ? ex.ToString() : ex.Message);
+                        m_warnings.Add(s);
+
+                        if (MessageSink != null)
+                            MessageSink.WarningEvent(message, ex);
+
+                        lock (m_lock)
+                            if (m_db != null && !m_db.IsDisposed)
+                                LogDbMessage("Warning", message, ex);
+                    }
+                    finally
+                    {
+                        m_is_reporting = false;
+                    }
+                }
+            }
+        }
+
+        public void AddRetryAttempt(string message, Exception ex)
+        {
+            if (m_parent != null)
+                m_parent.AddRetryAttempt(message, ex);
+            else
+            {
+                lock (Logging.Log.Lock)
+                {
+                    if (m_is_reporting)
+                        return;
+
+                    try
+                    {
+                        m_is_reporting = true;
+                        Logging.Log.WriteMessage(message, Duplicati.Library.Logging.LogMessageType.Warning, ex);
+
+                        var s = ex == null ? message : string.Format("{0} => {1}", message, VerboseErrors ? ex.ToString() : ex.Message);
+                        m_retryAttempts.Add(s);
+
+                        if (MessageSink != null)
+                            MessageSink.RetryEvent(message, ex);
+
+                        lock (m_lock)
+                            if (m_db != null && !m_db.IsDisposed)
+                                LogDbMessage("Retry", message, ex);
+                    }
+                    finally
+                    {
+                        m_is_reporting = false;
+                    }
+                }
+            }
+        }
+
+        public void AddError(string message, Exception ex)
+        {
+            if (m_parent != null)
+                m_parent.AddError(message, ex);
+            else
+            {
+                lock (Logging.Log.Lock)
+                {
+                    if (m_is_reporting)
+                        return;
+
+                    try
+                    {
+                        m_is_reporting = true;
+                        Logging.Log.WriteMessage(message, Duplicati.Library.Logging.LogMessageType.Error, ex);
+
+                        var s = ex == null ? message : string.Format("{0} => {1}", message, VerboseErrors ? ex.ToString() : ex.Message);
+                        m_errors.Add(s);
+
+                        if (MessageSink != null)
+                            MessageSink.ErrorEvent(message, ex);
+
+                        lock (m_lock)
+                            if (m_db != null && !m_db.IsDisposed)
+                                LogDbMessage("Error", message, ex);
+                    }
+                    finally
+                    {
+                        m_is_reporting = false;
+                    }
+                }
+            }
+        }
+
+        public IEnumerable<string> Messages { get { return m_messages; } }
+        public IEnumerable<string> Warnings { get { return m_warnings; } }
+        public IEnumerable<string> Errors { get { return m_errors; } }
+
+        protected Operation.Common.TaskControl m_taskController;
+        public Operation.Common.ITaskReader TaskReader { get { return m_taskController; } }
+
+        public BasicResults() 
+        { 
+            this.BeginTime = DateTime.UtcNow; 
+            this.m_parent = null;
+            m_messages = new Library.Utility.FileBackedStringList();
+            m_warnings = new Library.Utility.FileBackedStringList();
+            m_errors = new Library.Utility.FileBackedStringList();
+            m_retryAttempts = new Library.Utility.FileBackedStringList();
+            m_dbqueue = new Queue<DbMessage>();
+            m_backendStatistics = new BackendWriter(this);
+            m_callerThread = System.Threading.Thread.CurrentThread;
+            m_backendProgressUpdater = new BackendProgressUpdater();
+            m_operationProgressUpdater = new OperationProgressUpdater();
+            m_taskController = new Duplicati.Library.Main.Operation.Common.TaskControl();
+        }
+
+        public BasicResults(BasicResults p)
+        {
+            this.BeginTime = DateTime.UtcNow;
+            this.m_parent = p;
+        }
+
+        protected IBackendStatstics m_backendStatistics;
+        public IBackendStatstics BackendStatistics
+        {
+            get
+            {
+                if (this.m_parent != null)
+                    return this.m_parent.BackendStatistics;
+
+                return m_backendStatistics;
+            }
+        }
+
+        public IBackendWriter BackendWriter { get { return (IBackendWriter)this.BackendStatistics; } }
+
+        public event Action<TaskControlState> StateChangedEvent;
+
+        /// <summary>
+        /// Request that this task pauses.
+        /// </summary>
+        public void Pause()
+        {
+            if (m_parent != null)
+                m_parent.Pause();
+            else
+            {
+                lock (m_lock)
+                    if (m_controlState == TaskControlState.Run)
+                    {
+                        m_pauseEvent.Reset();
+                        m_controlState = TaskControlState.Pause;
+                    }
+
+                if (StateChangedEvent != null)
+                    StateChangedEvent(m_controlState);
+            }
+        }
+
+        /// <summary>
+        /// Request that this task resumes.
+        /// </summary>
+        public void Resume()
+        {
+            if (m_parent != null)
+                m_parent.Resume();
+            else
+            {
+                lock (m_lock)
+                    if (m_controlState == TaskControlState.Pause)
+                    {
+                        m_pauseEvent.Set();
+                        m_controlState = TaskControlState.Run;
+                    }
+
+                if (StateChangedEvent != null)
+                    StateChangedEvent(m_controlState);
+            }
+        }
+
+        /// <summary>
+        /// Request that this task stops.
+        /// </summary>
+        public void Stop()
+        {
+            if (m_parent != null)
+                m_parent.Stop();
+            else
+            {
+                lock (m_lock)
+                    if (m_controlState != TaskControlState.Abort)
+                    {
+                        m_controlState = TaskControlState.Stop;
+                        m_pauseEvent.Set();
+                    }
+
+                if (StateChangedEvent != null)
+                    StateChangedEvent(m_controlState);
+            }
+        }
+
+        /// <summary>
+        /// Request that this task aborts.
+        /// </summary>
+        public void Abort()
+        {
+            if (m_parent != null)
+                m_parent.Abort();
+            else
+            {
+                lock (m_lock)
+                {
+                    m_controlState = TaskControlState.Abort;
+                    m_pauseEvent.Set();
+                }
+
+                if (StateChangedEvent != null)
+                    StateChangedEvent(m_controlState);
+            }
+        }
+
+        /// <summary>
+        /// Helper method that the current running task can call to obtain the current state
+        /// </summary>
+        public TaskControlState TaskControlRendevouz()
+        {
+            if (m_parent != null)
+                return m_parent.TaskControlRendevouz();
+            else
+            {
+                // If we are paused, go into pause mode
+                m_pauseEvent.WaitOne();
+
+                // If we are aborted, throw exception
+                if (m_controlState == TaskControlState.Abort)
+                {
+                    System.Threading.Thread.CurrentThread.Abort();
+
+                    // For some reason, aborting the current thread does not always throw an exception
+                    throw new CancelException();
+                }
+
+                return m_controlState;
+            }
+        }
+
+        /// <summary>
+        /// Helper method to check if abort is requested
+        /// </summary>
+        public bool IsAbortRequested()
+        {
+            if (m_parent != null)
+                return m_parent.IsAbortRequested();
+            else
+                return m_controlState == TaskControlState.Abort;
+        }
+
+        /// <summary>
+        /// Returns a <see cref="System.String"/> that represents the current <see cref="Duplicati.Library.Main.BasicResults"/>.
+        /// </summary>
+        /// <returns>A <see cref="System.String"/> that represents the current <see cref="Duplicati.Library.Main.BasicResults"/>.</returns>
+        public override string ToString()
+        {
+            return Library.Utility.Utility.PrintSerializeObject(
+                this,
+                filter: (prop, item) =>
+                    !typeof(IBackendProgressUpdater).IsAssignableFrom(prop.PropertyType) &&
+                    !typeof(IMessageSink).IsAssignableFrom(prop.PropertyType) &&
+                    !typeof(ILogWriter).IsAssignableFrom(prop.PropertyType) &&
+                    prop.Name != "VerboseOutput" &&
+                    prop.Name != "VerboseErrors" &&
+                    !(prop.Name == "MainOperation" && item is BackendWriter) &&
+                    !(prop.Name == "EndTime" && item is BackendWriter) &&
+                    !(prop.Name == "Duration" && item is BackendWriter) &&
+                    !(prop.Name == "BeginTime" && item is BackendWriter),
+                recurseobjects: true
+            ).ToString();
+        }
+
+        public void WriteMessage(string message, LogMessageType type, Exception exception)
+        {
+            switch (type)
+            {
+                case LogMessageType.Error:
+                    AddError(message, exception);
+                    break;
+                case LogMessageType.Warning:
+                    AddWarning(message, exception);
+                    break;
+                case LogMessageType.Profiling:
+                    if (Log.LogLevel == LogMessageType.Profiling && VerboseOutput)
+                        AddVerboseMessage(message, new object[0]);
+                    break;
+                default:
+                    AddMessage(message);
+                    break;
+            }
+        }
+
+        /// <summary>
+        /// Writes a message to the log, bypassing injection as normal messages
+        /// </summary>
+        /// <param name="message">The message to write to the log.</param>
+        /// <param name="type">Type.</param>
+        /// <param name="exception">Exception.</param>
+        public void WriteLogMessageDirect(string message, LogMessageType type, Exception exception)
+        {
+            if (m_parent != null)
+                m_parent.WriteLogMessageDirect(message, type, exception);
+            else
+            {
+                lock (Logging.Log.Lock)
+                {
+                    try
+                    {
+                        m_is_reporting = true;
+                        WriteMessage(message, type, exception);
+                    }
+                    finally
+                    {
+                        m_is_reporting = false;
+                    }
+                }
+            }
+        }
+
+    }
+
+    internal class BackupResults : BasicResults, IBackupResults
+    {
+        public long DeletedFiles { get; internal set; }
+        public long DeletedFolders { get; internal set; }
+        public long ModifiedFiles { get; internal set; }
+        public long ExaminedFiles { get; internal set; }
+        public long OpenedFiles { get; internal set; }
+        public long AddedFiles { get; internal set; }
+        public long SizeOfModifiedFiles { get; internal set; }
+        public long SizeOfAddedFiles { get; internal set; }
+        public long SizeOfExaminedFiles { get; internal set; }
+        public long SizeOfOpenedFiles { get; internal set; }
+        public long NotProcessedFiles { get; internal set; }
+        public long AddedFolders { get; internal set; }
+        public long TooLargeFiles { get; internal set; }
+        public long FilesWithError { get; internal set; }
+        public long ModifiedFolders { get; internal set; }
+        public long ModifiedSymlinks { get; internal set; }
+        public long AddedSymlinks { get; internal set; }
+        public long DeletedSymlinks { get; internal set; }
+        public bool PartialBackup { get; internal set; }
+        public bool Dryrun { get; internal set; }
+
+        public override OperationMode MainOperation { get { return OperationMode.Backup; } }
+
+        public ICompactResults CompactResults { get; internal set; }
+        public IDeleteResults DeleteResults { get; internal set; }
+        public IRepairResults RepairResults { get; internal set; }
+        public ITestResults TestResults { get; internal set; }
+
+        public override ParsedResultType ParsedResult
+        {
+            get
+            {
+                if ((Errors != null && Errors.Any()) || FilesWithError > 0)
+                    return ParsedResultType.Error;
+                else if ((Warnings != null && Warnings.Any()) || PartialBackup)
+                    return ParsedResultType.Warning;
+                else
+                    return ParsedResultType.Success;
+            }
+        }
+    }
+
+    internal class RestoreResults : BasicResults, Library.Interface.IRestoreResults
+    {
+        public long FilesRestored { get; internal set; }
+        public long SizeOfRestoredFiles { get; internal set; }
+        public long FoldersRestored { get; internal set; }
+        public long SymlinksRestored { get; internal set; }
+        public long FilesPatched { get; internal set; }
+        public long FilesDeleted { get; internal set; }
+        public long FoldersDeleted { get; internal set; }
+        public long SymlinksDeleted { get; internal set; }
+
+        public override OperationMode MainOperation { get { return OperationMode.Restore; } }
+
+        public IRecreateDatabaseResults RecreateDatabaseResults { get; internal set; }
+
+        public override ParsedResultType ParsedResult
+        {
+            get
+            {
+                if (Errors != null && Errors.Any())
+                    return ParsedResultType.Error;
+                else if ((Warnings != null && Warnings.Any()) || FilesRestored == 0)
+                    return ParsedResultType.Warning;
+                else
+                    return ParsedResultType.Success;
+            }
+        }
+    }
+
+    internal class ListResultFile : Duplicati.Library.Interface.IListResultFile
+    {
+        public string Path { get; private set; }
+        public IEnumerable<long> Sizes { get; private set; }
+        public ListResultFile(string path, IEnumerable<long> sizes)
+        {
+            this.Path = path;
+            this.Sizes = sizes;
+        }
+    }
+
+    internal class ListResultFileset : Duplicati.Library.Interface.IListResultFileset
+    {
+        public long Version { get; private set; }
+        public DateTime Time { get; private set; }
+        public long FileCount { get; private set; }
+        public long FileSizes { get; private set; }
+        public ListResultFileset(long version, DateTime time, long fileCount, long fileSizes)
+        {
+            this.Version = version;
+            this.Time = time;
+            this.FileCount = fileCount;
+            this.FileSizes = fileSizes;
+        }
+    }
+
+    internal class ListResults : BasicResults, Duplicati.Library.Interface.IListResults
+    {
+        private IEnumerable<Duplicati.Library.Interface.IListResultFileset> m_filesets;
+        private IEnumerable<Duplicati.Library.Interface.IListResultFile> m_files;
+        public bool EncryptedFiles { get; set; }
+
+        public void SetResult(IEnumerable<Duplicati.Library.Interface.IListResultFileset> filesets, IEnumerable<Duplicati.Library.Interface.IListResultFile> files)
+        {
+            m_filesets = filesets;
+            m_files = files;
+        }
+
+        public IEnumerable<Duplicati.Library.Interface.IListResultFileset> Filesets { get { return m_filesets; } }
+        public IEnumerable<Duplicati.Library.Interface.IListResultFile> Files { get { return m_files; } }
+
+        public override OperationMode MainOperation { get { return OperationMode.List; } }
+    }
+
+    internal class ListAffectedResults : BasicResults, Duplicati.Library.Interface.IListAffectedResults
+    {
+        private IEnumerable<Duplicati.Library.Interface.IListResultFileset> m_filesets;
+        private IEnumerable<Duplicati.Library.Interface.IListResultFile> m_files;
+        private IEnumerable<Duplicati.Library.Interface.IListResultRemoteLog> m_logs;
+        private IEnumerable<Duplicati.Library.Interface.IListResultRemoteVolume> m_volumes;
+
+        public void SetResult(IEnumerable<Duplicati.Library.Interface.IListResultFileset> filesets, IEnumerable<Duplicati.Library.Interface.IListResultFile> files, IEnumerable<Duplicati.Library.Interface.IListResultRemoteLog> logs, IEnumerable<Duplicati.Library.Interface.IListResultRemoteVolume> volumes)
+        {
+            m_filesets = filesets;
+            m_files = files;
+            m_logs = logs;
+            m_volumes = volumes;
+        }
+
+        public IEnumerable<Duplicati.Library.Interface.IListResultFileset> Filesets { get { return m_filesets; } }
+        public IEnumerable<Duplicati.Library.Interface.IListResultFile> Files { get { return m_files; } }
+        public IEnumerable<Duplicati.Library.Interface.IListResultRemoteLog> LogMessages { get { return m_logs; } }
+        public IEnumerable<Duplicati.Library.Interface.IListResultRemoteVolume> RemoteVolumes { get { return m_volumes; } }
+
+        public override OperationMode MainOperation { get { return OperationMode.ListAffected; } }
+    }
+
+    internal class DeleteResults : BasicResults, Duplicati.Library.Interface.IDeleteResults
+    {
+        public IEnumerable<Tuple<long, DateTime>> DeletedSets { get; private set; }
+        public bool Dryrun { get; private set; }
+
+        public void SetResults(IEnumerable<Tuple<long, DateTime>> deletedSets, bool dryrun)
+        {
+            EndTime = DateTime.UtcNow;
+            DeletedSets = deletedSets;
+            Dryrun = dryrun;
+        }
+
+        public override OperationMode MainOperation { get { return OperationMode.Delete; } }
+
+        public DeleteResults() : base() { }
+        public DeleteResults(BasicResults p) : base(p) { }
+
+        private ICompactResults m_compactResults;
+
+        public ICompactResults CompactResults
+        {
+            get
+            {
+                if (m_parent != null && m_parent is BackupResults)
+                    return ((BackupResults)m_parent).CompactResults;
+
+                return m_compactResults;
+            }
+            internal set
+            {
+                if (m_parent != null && m_parent is BackupResults)
+                    ((BackupResults)m_parent).CompactResults = value;
+
+                m_compactResults = value;
+            }
+        }
+    }
+
+    internal class RecreateDatabaseResults : BasicResults, Library.Interface.IRecreateDatabaseResults
+    {
+        public override OperationMode MainOperation { get { return OperationMode.Repair; } }
+
+        public RecreateDatabaseResults() : base() { }
+        public RecreateDatabaseResults(BasicResults p) : base(p) { }
+    }
+
+    internal class CreateLogDatabaseResults : BasicResults, Library.Interface.ICreateLogDatabaseResults
+    {
+        public override OperationMode MainOperation { get { return OperationMode.CreateLogDb; } }
+        public string TargetPath { get; internal set; }
+    }
+
+    internal class RestoreControlFilesResults : BasicResults, Library.Interface.IRestoreControlFilesResults
+    {
+        public IEnumerable<string> Files { get; private set; }
+
+        public override OperationMode MainOperation { get { return OperationMode.RestoreControlfiles; } }
+        public void SetResult(IEnumerable<string> files) { this.Files = files; }
+    }
+
+    internal class ListRemoteResults : BasicResults, Library.Interface.IListRemoteResults
+    {
+        public IEnumerable<IFileEntry> Files { get; private set; }
+
+        public override OperationMode MainOperation { get { return OperationMode.ListRemote; } }
+        public void SetResult(IEnumerable<IFileEntry> files) { this.Files = files; }
+    }
+
+    internal class RepairResults : BasicResults, Library.Interface.IRepairResults
+    {
+        public override OperationMode MainOperation { get { return OperationMode.Repair; } }
+
+        public RepairResults() : base() { }
+        public RepairResults(BasicResults p) : base(p) { }
+        public Library.Interface.IRecreateDatabaseResults RecreateDatabaseResults { get; internal set; }
+    }
+
+    internal class CompactResults : BasicResults, Library.Interface.ICompactResults
+    {
+        public long DeletedFileCount { get; internal set; }
+        public long DownloadedFileCount { get; internal set; }
+        public long UploadedFileCount { get; internal set; }
+        public long DeletedFileSize { get; internal set; }
+        public long DownloadedFileSize { get; internal set; }
+        public long UploadedFileSize { get; internal set; }
+        public bool Dryrun { get; internal set; }
+
+        public override OperationMode MainOperation { get { return OperationMode.Compact; } }
+
+        public CompactResults() : base() { }
+        public CompactResults(BasicResults p) : base(p) { }
+    }
+
+    internal class ListChangesResults : BasicResults, Library.Interface.IListChangesResults
+    {
+        public override OperationMode MainOperation { get { return OperationMode.ListChanges; } }
+
+        public DateTime BaseVersionTimestamp { get; internal set; }
+        public DateTime CompareVersionTimestamp { get; internal set; }
+        public long BaseVersionIndex { get; internal set; }
+        public long CompareVersionIndex { get; internal set; }
+
+        public IEnumerable<Tuple<ListChangesChangeType, ListChangesElementType, string>> ChangeDetails { get; internal set; }
+
+        public long AddedFolders { get; internal set; }
+        public long AddedSymlinks { get; internal set; }
+        public long AddedFiles { get; internal set; }
+
+        public long DeletedFolders { get; internal set; }
+        public long DeletedSymlinks { get; internal set; }
+        public long DeletedFiles { get; internal set; }
+
+        public long ModifiedFolders { get; internal set; }
+        public long ModifiedSymlinks { get; internal set; }
+        public long ModifiedFiles { get; internal set; }
+
+        public long PreviousSize { get; internal set; }
+        public long CurrentSize { get; internal set; }
+
+        public long AddedSize { get; internal set; }
+        public long DeletedSize { get; internal set; }
+
+        public void SetResult(
+            DateTime baseVersionTime, long baseVersionIndex, DateTime compareVersionTime, long compareVersionIndex,
+            long addedFolders, long addedSymlinks, long addedFiles,
+            long deletedFolders, long deletedSymlinks, long deletedFiles,
+            long modifiedFolders, long modifiedSymlinks, long modifiedFiles,
+            long addedSize, long deletedSize, long previousSize, long currentSize,
+            IEnumerable<Tuple<ListChangesChangeType, ListChangesElementType, string>> changeDetails
+        )
+        {
+            this.BaseVersionTimestamp = baseVersionTime;
+            this.BaseVersionIndex = baseVersionIndex;
+            this.CompareVersionTimestamp = compareVersionTime;
+            this.CompareVersionIndex = compareVersionIndex;
+
+            this.AddedFolders = addedFolders;
+            this.AddedSymlinks = addedSymlinks;
+            this.AddedFiles = addedFiles;
+
+            this.DeletedFolders = deletedFolders;
+            this.DeletedSymlinks = deletedSymlinks;
+            this.DeletedFiles = deletedFiles;
+
+            this.ModifiedFolders = modifiedFolders;
+            this.ModifiedSymlinks = modifiedSymlinks;
+            this.ModifiedFiles = modifiedFiles;
+
+            this.AddedSize = addedSize;
+            this.DeletedSize = deletedSize;
+
+            this.PreviousSize = previousSize;
+            this.CurrentSize = currentSize;
+
+            this.ChangeDetails = changeDetails;
+        }
+    }
+
+    internal class TestResults : BasicResults, ITestResults
+    {
+        public TestResults() : base() { }
+        public TestResults(BasicResults p) : base(p) { }
+
+        public override OperationMode MainOperation { get { return OperationMode.Test; } }
+        public IEnumerable<KeyValuePair<string, IEnumerable<KeyValuePair<TestEntryStatus, string>>>> Verifications { get { return m_verifications; } }
+        private List<KeyValuePair<string, IEnumerable<KeyValuePair<TestEntryStatus, string>>>> m_verifications = new List<KeyValuePair<string, IEnumerable<KeyValuePair<TestEntryStatus, string>>>>();
+
+        public KeyValuePair<string, IEnumerable<KeyValuePair<TestEntryStatus, string>>> AddResult(string volume, IEnumerable<KeyValuePair<TestEntryStatus, string>> changes)
+        {
+            var res = new KeyValuePair<string, IEnumerable<KeyValuePair<TestEntryStatus, string>>>(volume, changes);
+            m_verifications.Add(res);
+            return res;
+        }
+    }
+
+    internal class TestFilterResults : BasicResults, ITestFilterResults
+    {
+        public long FileCount { get; set; }
+        public long FileSize { get; set; }
+        public override OperationMode MainOperation { get { return OperationMode.TestFilters; } }
+
+    }
+
+    internal class SystemInfoResults : BasicResults, ISystemInfoResults
+    {
+        public override OperationMode MainOperation { get { return OperationMode.SystemInfo; } }
+        public IEnumerable<string> Lines { get; set; }
+    }
+
+    internal class PurgeFilesResults : BasicResults, IPurgeFilesResults
+    {
+        public PurgeFilesResults() : base() { }
+        public PurgeFilesResults(BasicResults p) : base(p) { }
+
+        public override OperationMode MainOperation { get { return OperationMode.PurgeFiles; } }
+        public long RemovedFileCount { get; set; }
+        public long RemovedFileSize { get; set; }
+        public long RewrittenFileLists { get; set; }
+
+        public ICompactResults CompactResults { get; set; }
+    }
+
+    internal class ListBrokenFilesResults : BasicResults, IListBrokenFilesResults
+    {
+        public override OperationMode MainOperation { get { return OperationMode.ListBrokenFiles; } }
+        public IEnumerable<Tuple<long, DateTime, IEnumerable<Tuple<string, long>>>> BrokenFiles { get; set; }
+    }
+
+    internal class PurgeBrokenFilesResults : BasicResults, IPurgeBrokenFilesResults
+    {
+        public override OperationMode MainOperation { get { return OperationMode.PurgeBrokenFiles; } }
+        public IPurgeFilesResults PurgeResults { get; set; }
+        public IDeleteResults DeleteResults { get; set; }
+    }
+
+    internal class SendMailResults : BasicResults, ISendMailResults
+    {
+        public override OperationMode MainOperation { get { return OperationMode.SendMail; } }
+        public IEnumerable<string> Lines { get; set; }
+    }
+
+    internal class VacuumResult : BasicResults, IVacuumResults
+    {
+        public override OperationMode MainOperation { get { return OperationMode.Vacuum; } }
+    }
+}
+