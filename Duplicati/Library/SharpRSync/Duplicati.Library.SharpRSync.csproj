<?xml version="1.0" encoding="utf-8"?>
<Project DefaultTargets="Build" xmlns="http://schemas.microsoft.com/developer/msbuild/2003" ToolsVersion="4.0">
  <PropertyGroup>
    <Configuration Condition=" '$(Configuration)' == '' ">Debug</Configuration>
    <Platform Condition=" '$(Platform)' == '' ">AnyCPU</Platform>
    <ProductVersion>9.0.30729</ProductVersion>
    <SchemaVersion>2.0</SchemaVersion>
    <ProjectGuid>{47FE73E1-0832-44F7-96B9-2580273206C3}</ProjectGuid>
    <OutputType>Exe</OutputType>
    <AppDesignerFolder>Properties</AppDesignerFolder>
    <RootNamespace>Duplicati.Library.SharpRSync</RootNamespace>
    <AssemblyName>Duplicati.Library.SharpRSync</AssemblyName>
    <SignAssembly>True</SignAssembly>
    <AssemblyOriginatorKeyFile>Duplicati.snk</AssemblyOriginatorKeyFile>
    <FileUpgradeFlags>
    </FileUpgradeFlags>
    <OldToolsVersion>3.5</OldToolsVersion>
    <UpgradeBackupLocation>
    </UpgradeBackupLocation>
  </PropertyGroup>
  <PropertyGroup Condition=" '$(Configuration)|$(Platform)' == 'Debug|AnyCPU' ">
    <DebugSymbols>True</DebugSymbols>
    <DebugType>full</DebugType>
    <Optimize>False</Optimize>
    <OutputPath>bin\Debug\</OutputPath>
    <DefineConstants>DEBUG;TRACE</DefineConstants>
    <ErrorReport>prompt</ErrorReport>
    <WarningLevel>4</WarningLevel>
  </PropertyGroup>
  <PropertyGroup Condition=" '$(Configuration)|$(Platform)' == 'Release|AnyCPU' ">
    <DebugType>pdbonly</DebugType>
    <Optimize>True</Optimize>
    <OutputPath>bin\Release\</OutputPath>
    <DefineConstants>TRACE</DefineConstants>
    <ErrorReport>prompt</ErrorReport>
    <WarningLevel>4</WarningLevel>
  </PropertyGroup>
<<<<<<< HEAD
  <PropertyGroup Condition=" '$(Configuration)|$(Platform)' == 'Debug|x86' ">
    <DebugSymbols>True</DebugSymbols>
    <OutputPath>bin\x86\Debug\</OutputPath>
    <DefineConstants>DEBUG;TRACE</DefineConstants>
    <DebugType>full</DebugType>
    <PlatformTarget>x86</PlatformTarget>
    <ErrorReport>prompt</ErrorReport>
    <WarningLevel>4</WarningLevel>
    <Optimize>False</Optimize>
  </PropertyGroup>
  <PropertyGroup Condition=" '$(Configuration)|$(Platform)' == 'Release|x86' ">
    <OutputPath>bin\x86\Release\</OutputPath>
    <DefineConstants>TRACE</DefineConstants>
    <Optimize>True</Optimize>
    <DebugType>pdbonly</DebugType>
    <PlatformTarget>x86</PlatformTarget>
    <ErrorReport>prompt</ErrorReport>
    <WarningLevel>4</WarningLevel>
  </PropertyGroup>
=======
>>>>>>> 1c0a21bc
  <ItemGroup>
    <Reference Include="System" />
    <Reference Include="System.Data" />
    <Reference Include="System.Xml" />
  </ItemGroup>
  <ItemGroup>
    <Compile Include="..\..\..\thirdparty\MD4\MD4.cs">
      <Link>MD4.cs</Link>
    </Compile>
    <Compile Include="..\..\..\thirdparty\MD4\MD4Managed.cs">
      <Link>MD4Managed.cs</Link>
    </Compile>
    <Compile Include="Adler32Checksum.cs" />
    <Compile Include="ChecksumFileReader.cs" />
    <Compile Include="ChecksumFileWriter.cs" />
    <Compile Include="ChecksumGeneratingStream.cs" />
    <Compile Include="DeltaFile.cs" />
    <Compile Include="Program.cs" />
    <Compile Include="Properties\AssemblyInfo.cs" />
    <Compile Include="RDiffBinary.cs" />
    <Compile Include="Interface.cs" />
    <Compile Include="Strings\ChecksumFile.Designer.cs">
      <AutoGen>True</AutoGen>
      <DesignTime>True</DesignTime>
      <DependentUpon>ChecksumFile.resx</DependentUpon>
    </Compile>
    <Compile Include="Strings\DeltaFile.Designer.cs">
      <AutoGen>True</AutoGen>
      <DesignTime>True</DesignTime>
      <DependentUpon>DeltaFile.resx</DependentUpon>
    </Compile>
    <Compile Include="Strings\Program.Designer.cs">
      <AutoGen>True</AutoGen>
      <DesignTime>True</DesignTime>
      <DependentUpon>Program.resx</DependentUpon>
    </Compile>
    <Compile Include="Strings\RDiffBinary.Designer.cs">
      <AutoGen>True</AutoGen>
      <DesignTime>True</DesignTime>
      <DependentUpon>RDiffBinary.resx</DependentUpon>
    </Compile>
    <Compile Include="Strings\RollingBuffer.Designer.cs">
      <AutoGen>True</AutoGen>
      <DesignTime>True</DesignTime>
      <DependentUpon>RollingBuffer.resx</DependentUpon>
    </Compile>
    <Compile Include="Strings\Utility.Designer.cs">
      <AutoGen>True</AutoGen>
      <DesignTime>True</DesignTime>
      <DependentUpon>Utility.resx</DependentUpon>
    </Compile>
    <Compile Include="UnitTest.cs" />
    <Compile Include="Utility.cs" />
    <Compile Include="MD4Helper.cs" />
  </ItemGroup>
  <ItemGroup>
    <None Include="app.config" />
    <None Include="Duplicati.snk" />
  </ItemGroup>
  <ItemGroup>
    <EmbeddedResource Include="Strings\ChecksumFile.resx">
      <SubType>Designer</SubType>
      <Generator>ResXFileCodeGenerator</Generator>
      <LastGenOutput>ChecksumFile.Designer.cs</LastGenOutput>
    </EmbeddedResource>
    <EmbeddedResource Include="Strings\DeltaFile.resx">
      <SubType>Designer</SubType>
      <Generator>ResXFileCodeGenerator</Generator>
      <LastGenOutput>DeltaFile.Designer.cs</LastGenOutput>
    </EmbeddedResource>
    <EmbeddedResource Include="Strings\Program.resx">
      <Generator>ResXFileCodeGenerator</Generator>
      <LastGenOutput>Program.Designer.cs</LastGenOutput>
    </EmbeddedResource>
    <EmbeddedResource Include="Strings\RDiffBinary.resx">
      <SubType>Designer</SubType>
      <Generator>ResXFileCodeGenerator</Generator>
      <LastGenOutput>RDiffBinary.Designer.cs</LastGenOutput>
    </EmbeddedResource>
    <EmbeddedResource Include="Strings\RollingBuffer.resx">
      <SubType>Designer</SubType>
      <Generator>ResXFileCodeGenerator</Generator>
      <LastGenOutput>RollingBuffer.Designer.cs</LastGenOutput>
    </EmbeddedResource>
    <EmbeddedResource Include="Strings\Utility.resx">
      <SubType>Designer</SubType>
      <Generator>ResXFileCodeGenerator</Generator>
      <LastGenOutput>Utility.Designer.cs</LastGenOutput>
    </EmbeddedResource>
  </ItemGroup>
  <Import Project="$(MSBuildBinPath)\Microsoft.CSharp.targets" />
  <!-- To modify your build process, add your task inside one of the targets below and uncomment it. 
       Other similar extension points exist, see Microsoft.Common.targets.
  <Target Name="BeforeBuild">
  </Target>
  <Target Name="AfterBuild">
  </Target>
  -->
</Project><|MERGE_RESOLUTION|>--- conflicted
+++ resolved
@@ -1,158 +1,136 @@
-<?xml version="1.0" encoding="utf-8"?>
-<Project DefaultTargets="Build" xmlns="http://schemas.microsoft.com/developer/msbuild/2003" ToolsVersion="4.0">
-  <PropertyGroup>
-    <Configuration Condition=" '$(Configuration)' == '' ">Debug</Configuration>
-    <Platform Condition=" '$(Platform)' == '' ">AnyCPU</Platform>
-    <ProductVersion>9.0.30729</ProductVersion>
-    <SchemaVersion>2.0</SchemaVersion>
-    <ProjectGuid>{47FE73E1-0832-44F7-96B9-2580273206C3}</ProjectGuid>
-    <OutputType>Exe</OutputType>
-    <AppDesignerFolder>Properties</AppDesignerFolder>
-    <RootNamespace>Duplicati.Library.SharpRSync</RootNamespace>
-    <AssemblyName>Duplicati.Library.SharpRSync</AssemblyName>
-    <SignAssembly>True</SignAssembly>
-    <AssemblyOriginatorKeyFile>Duplicati.snk</AssemblyOriginatorKeyFile>
-    <FileUpgradeFlags>
-    </FileUpgradeFlags>
-    <OldToolsVersion>3.5</OldToolsVersion>
-    <UpgradeBackupLocation>
-    </UpgradeBackupLocation>
-  </PropertyGroup>
-  <PropertyGroup Condition=" '$(Configuration)|$(Platform)' == 'Debug|AnyCPU' ">
-    <DebugSymbols>True</DebugSymbols>
-    <DebugType>full</DebugType>
-    <Optimize>False</Optimize>
-    <OutputPath>bin\Debug\</OutputPath>
-    <DefineConstants>DEBUG;TRACE</DefineConstants>
-    <ErrorReport>prompt</ErrorReport>
-    <WarningLevel>4</WarningLevel>
-  </PropertyGroup>
-  <PropertyGroup Condition=" '$(Configuration)|$(Platform)' == 'Release|AnyCPU' ">
-    <DebugType>pdbonly</DebugType>
-    <Optimize>True</Optimize>
-    <OutputPath>bin\Release\</OutputPath>
-    <DefineConstants>TRACE</DefineConstants>
-    <ErrorReport>prompt</ErrorReport>
-    <WarningLevel>4</WarningLevel>
-  </PropertyGroup>
-<<<<<<< HEAD
-  <PropertyGroup Condition=" '$(Configuration)|$(Platform)' == 'Debug|x86' ">
-    <DebugSymbols>True</DebugSymbols>
-    <OutputPath>bin\x86\Debug\</OutputPath>
-    <DefineConstants>DEBUG;TRACE</DefineConstants>
-    <DebugType>full</DebugType>
-    <PlatformTarget>x86</PlatformTarget>
-    <ErrorReport>prompt</ErrorReport>
-    <WarningLevel>4</WarningLevel>
-    <Optimize>False</Optimize>
-  </PropertyGroup>
-  <PropertyGroup Condition=" '$(Configuration)|$(Platform)' == 'Release|x86' ">
-    <OutputPath>bin\x86\Release\</OutputPath>
-    <DefineConstants>TRACE</DefineConstants>
-    <Optimize>True</Optimize>
-    <DebugType>pdbonly</DebugType>
-    <PlatformTarget>x86</PlatformTarget>
-    <ErrorReport>prompt</ErrorReport>
-    <WarningLevel>4</WarningLevel>
-  </PropertyGroup>
-=======
->>>>>>> 1c0a21bc
-  <ItemGroup>
-    <Reference Include="System" />
-    <Reference Include="System.Data" />
-    <Reference Include="System.Xml" />
-  </ItemGroup>
-  <ItemGroup>
-    <Compile Include="..\..\..\thirdparty\MD4\MD4.cs">
-      <Link>MD4.cs</Link>
-    </Compile>
-    <Compile Include="..\..\..\thirdparty\MD4\MD4Managed.cs">
-      <Link>MD4Managed.cs</Link>
-    </Compile>
-    <Compile Include="Adler32Checksum.cs" />
-    <Compile Include="ChecksumFileReader.cs" />
-    <Compile Include="ChecksumFileWriter.cs" />
-    <Compile Include="ChecksumGeneratingStream.cs" />
-    <Compile Include="DeltaFile.cs" />
-    <Compile Include="Program.cs" />
-    <Compile Include="Properties\AssemblyInfo.cs" />
-    <Compile Include="RDiffBinary.cs" />
-    <Compile Include="Interface.cs" />
-    <Compile Include="Strings\ChecksumFile.Designer.cs">
-      <AutoGen>True</AutoGen>
-      <DesignTime>True</DesignTime>
-      <DependentUpon>ChecksumFile.resx</DependentUpon>
-    </Compile>
-    <Compile Include="Strings\DeltaFile.Designer.cs">
-      <AutoGen>True</AutoGen>
-      <DesignTime>True</DesignTime>
-      <DependentUpon>DeltaFile.resx</DependentUpon>
-    </Compile>
-    <Compile Include="Strings\Program.Designer.cs">
-      <AutoGen>True</AutoGen>
-      <DesignTime>True</DesignTime>
-      <DependentUpon>Program.resx</DependentUpon>
-    </Compile>
-    <Compile Include="Strings\RDiffBinary.Designer.cs">
-      <AutoGen>True</AutoGen>
-      <DesignTime>True</DesignTime>
-      <DependentUpon>RDiffBinary.resx</DependentUpon>
-    </Compile>
-    <Compile Include="Strings\RollingBuffer.Designer.cs">
-      <AutoGen>True</AutoGen>
-      <DesignTime>True</DesignTime>
-      <DependentUpon>RollingBuffer.resx</DependentUpon>
-    </Compile>
-    <Compile Include="Strings\Utility.Designer.cs">
-      <AutoGen>True</AutoGen>
-      <DesignTime>True</DesignTime>
-      <DependentUpon>Utility.resx</DependentUpon>
-    </Compile>
-    <Compile Include="UnitTest.cs" />
-    <Compile Include="Utility.cs" />
-    <Compile Include="MD4Helper.cs" />
-  </ItemGroup>
-  <ItemGroup>
-    <None Include="app.config" />
-    <None Include="Duplicati.snk" />
-  </ItemGroup>
-  <ItemGroup>
-    <EmbeddedResource Include="Strings\ChecksumFile.resx">
-      <SubType>Designer</SubType>
-      <Generator>ResXFileCodeGenerator</Generator>
-      <LastGenOutput>ChecksumFile.Designer.cs</LastGenOutput>
-    </EmbeddedResource>
-    <EmbeddedResource Include="Strings\DeltaFile.resx">
-      <SubType>Designer</SubType>
-      <Generator>ResXFileCodeGenerator</Generator>
-      <LastGenOutput>DeltaFile.Designer.cs</LastGenOutput>
-    </EmbeddedResource>
-    <EmbeddedResource Include="Strings\Program.resx">
-      <Generator>ResXFileCodeGenerator</Generator>
-      <LastGenOutput>Program.Designer.cs</LastGenOutput>
-    </EmbeddedResource>
-    <EmbeddedResource Include="Strings\RDiffBinary.resx">
-      <SubType>Designer</SubType>
-      <Generator>ResXFileCodeGenerator</Generator>
-      <LastGenOutput>RDiffBinary.Designer.cs</LastGenOutput>
-    </EmbeddedResource>
-    <EmbeddedResource Include="Strings\RollingBuffer.resx">
-      <SubType>Designer</SubType>
-      <Generator>ResXFileCodeGenerator</Generator>
-      <LastGenOutput>RollingBuffer.Designer.cs</LastGenOutput>
-    </EmbeddedResource>
-    <EmbeddedResource Include="Strings\Utility.resx">
-      <SubType>Designer</SubType>
-      <Generator>ResXFileCodeGenerator</Generator>
-      <LastGenOutput>Utility.Designer.cs</LastGenOutput>
-    </EmbeddedResource>
-  </ItemGroup>
-  <Import Project="$(MSBuildBinPath)\Microsoft.CSharp.targets" />
-  <!-- To modify your build process, add your task inside one of the targets below and uncomment it. 
-       Other similar extension points exist, see Microsoft.Common.targets.
-  <Target Name="BeforeBuild">
-  </Target>
-  <Target Name="AfterBuild">
-  </Target>
-  -->
+<?xml version="1.0" encoding="utf-8"?>
+<Project DefaultTargets="Build" xmlns="http://schemas.microsoft.com/developer/msbuild/2003" ToolsVersion="4.0">
+  <PropertyGroup>
+    <Configuration Condition=" '$(Configuration)' == '' ">Debug</Configuration>
+    <Platform Condition=" '$(Platform)' == '' ">AnyCPU</Platform>
+    <ProductVersion>9.0.30729</ProductVersion>
+    <SchemaVersion>2.0</SchemaVersion>
+    <ProjectGuid>{47FE73E1-0832-44F7-96B9-2580273206C3}</ProjectGuid>
+    <OutputType>Exe</OutputType>
+    <AppDesignerFolder>Properties</AppDesignerFolder>
+    <RootNamespace>Duplicati.Library.SharpRSync</RootNamespace>
+    <AssemblyName>Duplicati.Library.SharpRSync</AssemblyName>
+    <SignAssembly>true</SignAssembly>
+    <AssemblyOriginatorKeyFile>Duplicati.snk</AssemblyOriginatorKeyFile>
+    <FileUpgradeFlags>
+    </FileUpgradeFlags>
+    <OldToolsVersion>3.5</OldToolsVersion>
+    <UpgradeBackupLocation>
+    </UpgradeBackupLocation>
+  </PropertyGroup>
+  <PropertyGroup Condition=" '$(Configuration)|$(Platform)' == 'Debug|AnyCPU' ">
+    <DebugSymbols>true</DebugSymbols>
+    <DebugType>full</DebugType>
+    <Optimize>false</Optimize>
+    <OutputPath>bin\Debug\</OutputPath>
+    <DefineConstants>DEBUG;TRACE</DefineConstants>
+    <ErrorReport>prompt</ErrorReport>
+    <WarningLevel>4</WarningLevel>
+  </PropertyGroup>
+  <PropertyGroup Condition=" '$(Configuration)|$(Platform)' == 'Release|AnyCPU' ">
+    <DebugType>pdbonly</DebugType>
+    <Optimize>true</Optimize>
+    <OutputPath>bin\Release\</OutputPath>
+    <DefineConstants>TRACE</DefineConstants>
+    <ErrorReport>prompt</ErrorReport>
+    <WarningLevel>4</WarningLevel>
+  </PropertyGroup>
+  <ItemGroup>
+    <Reference Include="System" />
+    <Reference Include="System.Data" />
+    <Reference Include="System.Xml" />
+  </ItemGroup>
+  <ItemGroup>
+    <Compile Include="..\..\..\thirdparty\MD4\MD4.cs">
+      <Link>MD4.cs</Link>
+    </Compile>
+    <Compile Include="..\..\..\thirdparty\MD4\MD4Managed.cs">
+      <Link>MD4Managed.cs</Link>
+    </Compile>
+    <Compile Include="Adler32Checksum.cs" />
+    <Compile Include="ChecksumFileReader.cs" />
+    <Compile Include="ChecksumFileWriter.cs" />
+    <Compile Include="ChecksumGeneratingStream.cs" />
+    <Compile Include="DeltaFile.cs" />
+    <Compile Include="Program.cs" />
+    <Compile Include="Properties\AssemblyInfo.cs" />
+    <Compile Include="RDiffBinary.cs" />
+    <Compile Include="Interface.cs" />
+    <Compile Include="Strings\ChecksumFile.Designer.cs">
+      <AutoGen>True</AutoGen>
+      <DesignTime>True</DesignTime>
+      <DependentUpon>ChecksumFile.resx</DependentUpon>
+    </Compile>
+    <Compile Include="Strings\DeltaFile.Designer.cs">
+      <AutoGen>True</AutoGen>
+      <DesignTime>True</DesignTime>
+      <DependentUpon>DeltaFile.resx</DependentUpon>
+    </Compile>
+    <Compile Include="Strings\Program.Designer.cs">
+      <AutoGen>True</AutoGen>
+      <DesignTime>True</DesignTime>
+      <DependentUpon>Program.resx</DependentUpon>
+    </Compile>
+    <Compile Include="Strings\RDiffBinary.Designer.cs">
+      <AutoGen>True</AutoGen>
+      <DesignTime>True</DesignTime>
+      <DependentUpon>RDiffBinary.resx</DependentUpon>
+    </Compile>
+    <Compile Include="Strings\RollingBuffer.Designer.cs">
+      <AutoGen>True</AutoGen>
+      <DesignTime>True</DesignTime>
+      <DependentUpon>RollingBuffer.resx</DependentUpon>
+    </Compile>
+    <Compile Include="Strings\Utility.Designer.cs">
+      <AutoGen>True</AutoGen>
+      <DesignTime>True</DesignTime>
+      <DependentUpon>Utility.resx</DependentUpon>
+    </Compile>
+    <Compile Include="UnitTest.cs" />
+    <Compile Include="Utility.cs" />
+    <Compile Include="MD4Helper.cs" />
+  </ItemGroup>
+  <ItemGroup>
+    <None Include="app.config" />
+    <None Include="Duplicati.snk" />
+  </ItemGroup>
+  <ItemGroup>
+    <EmbeddedResource Include="Strings\ChecksumFile.resx">
+      <SubType>Designer</SubType>
+      <Generator>ResXFileCodeGenerator</Generator>
+      <LastGenOutput>ChecksumFile.Designer.cs</LastGenOutput>
+    </EmbeddedResource>
+    <EmbeddedResource Include="Strings\DeltaFile.resx">
+      <SubType>Designer</SubType>
+      <Generator>ResXFileCodeGenerator</Generator>
+      <LastGenOutput>DeltaFile.Designer.cs</LastGenOutput>
+    </EmbeddedResource>
+    <EmbeddedResource Include="Strings\Program.resx">
+      <Generator>ResXFileCodeGenerator</Generator>
+      <LastGenOutput>Program.Designer.cs</LastGenOutput>
+    </EmbeddedResource>
+    <EmbeddedResource Include="Strings\RDiffBinary.resx">
+      <SubType>Designer</SubType>
+      <Generator>ResXFileCodeGenerator</Generator>
+      <LastGenOutput>RDiffBinary.Designer.cs</LastGenOutput>
+    </EmbeddedResource>
+    <EmbeddedResource Include="Strings\RollingBuffer.resx">
+      <SubType>Designer</SubType>
+      <Generator>ResXFileCodeGenerator</Generator>
+      <LastGenOutput>RollingBuffer.Designer.cs</LastGenOutput>
+    </EmbeddedResource>
+    <EmbeddedResource Include="Strings\Utility.resx">
+      <SubType>Designer</SubType>
+      <Generator>ResXFileCodeGenerator</Generator>
+      <LastGenOutput>Utility.Designer.cs</LastGenOutput>
+    </EmbeddedResource>
+  </ItemGroup>
+  <Import Project="$(MSBuildBinPath)\Microsoft.CSharp.targets" />
+  <!-- To modify your build process, add your task inside one of the targets below and uncomment it. 
+       Other similar extension points exist, see Microsoft.Common.targets.
+  <Target Name="BeforeBuild">
+  </Target>
+  <Target Name="AfterBuild">
+  </Target>
+  -->
 </Project>