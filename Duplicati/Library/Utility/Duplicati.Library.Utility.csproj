--- conflicted
+++ resolved
@@ -1,166 +1,157 @@
-﻿<?xml version="1.0" encoding="utf-8"?>
-<Project DefaultTargets="Build" xmlns="http://schemas.microsoft.com/developer/msbuild/2003" ToolsVersion="4.0">
-  <PropertyGroup>
-    <Configuration Condition=" '$(Configuration)' == '' ">Debug</Configuration>
-    <Platform Condition=" '$(Platform)' == '' ">AnyCPU</Platform>
-    <ProductVersion>9.0.30729</ProductVersion>
-    <SchemaVersion>2.0</SchemaVersion>
-    <ProjectGuid>{DE3E5D4C-51AB-4E5E-BEE8-E636CEBFBA65}</ProjectGuid>
-    <OutputType>Library</OutputType>
-    <AppDesignerFolder>Properties</AppDesignerFolder>
-    <RootNamespace>Duplicati.Library.Utility</RootNamespace>
-    <AssemblyName>Duplicati.Library.Utility</AssemblyName>
-    <SignAssembly>true</SignAssembly>
-    <AssemblyOriginatorKeyFile>Duplicati.snk</AssemblyOriginatorKeyFile>
-    <FileUpgradeFlags>
-    </FileUpgradeFlags>
-    <OldToolsVersion>3.5</OldToolsVersion>
-<<<<<<< HEAD
-    <TargetFrameworkVersion>v4.0</TargetFrameworkVersion>
-    <UpgradeBackupLocation>
-    </UpgradeBackupLocation>
-    <TargetFrameworkProfile />
-=======
-    <TargetFrameworkVersion>v2.0</TargetFrameworkVersion>
-    <UpgradeBackupLocation>
-    </UpgradeBackupLocation>
->>>>>>> 98d15230
-  </PropertyGroup>
-  <PropertyGroup Condition=" '$(Configuration)|$(Platform)' == 'Debug|AnyCPU' ">
-    <DebugSymbols>true</DebugSymbols>
-    <DebugType>full</DebugType>
-    <Optimize>false</Optimize>
-    <OutputPath>bin\Debug\</OutputPath>
-    <DefineConstants>DEBUG;TRACE</DefineConstants>
-    <ErrorReport>prompt</ErrorReport>
-    <WarningLevel>4</WarningLevel>
-  </PropertyGroup>
-  <PropertyGroup Condition=" '$(Configuration)|$(Platform)' == 'Release|AnyCPU' ">
-    <DebugType>pdbonly</DebugType>
-    <Optimize>true</Optimize>
-    <OutputPath>bin\Release\</OutputPath>
-    <DefineConstants>TRACE</DefineConstants>
-    <ErrorReport>prompt</ErrorReport>
-    <WarningLevel>4</WarningLevel>
-  </PropertyGroup>
-  <PropertyGroup Condition=" '$(Configuration)|$(Platform)' == 'Debug|x86' ">
-    <DebugSymbols>true</DebugSymbols>
-    <OutputPath>bin\x86\Debug\</OutputPath>
-    <DefineConstants>DEBUG;TRACE</DefineConstants>
-    <DebugType>full</DebugType>
-    <PlatformTarget>x86</PlatformTarget>
-    <ErrorReport>prompt</ErrorReport>
-  </PropertyGroup>
-  <PropertyGroup Condition=" '$(Configuration)|$(Platform)' == 'Release|x86' ">
-    <OutputPath>bin\x86\Release\</OutputPath>
-    <DefineConstants>TRACE</DefineConstants>
-    <Optimize>true</Optimize>
-    <DebugType>pdbonly</DebugType>
-    <PlatformTarget>x86</PlatformTarget>
-    <ErrorReport>prompt</ErrorReport>
-  </PropertyGroup>
-  <ItemGroup>
-    <Reference Include="System" />
-    <Reference Include="System.Data" />
-    <Reference Include="System.Xml" />
-  </ItemGroup>
-  <ItemGroup>
-    <Compile Include="ComboBoxItemPair.cs" />
-    <Compile Include="FilelistFilter.cs" />
-    <Compile Include="FilenameFilter.cs" />
-    <Compile Include="PlugableEnumerable.cs" />
-    <Compile Include="IFilenameFilter.cs" />
-    <Compile Include="KeyGenerator.cs" />
-    <Compile Include="OverrideableStream.cs" />
-    <Compile Include="ProgressReportingStream.cs" />
-    <Compile Include="Properties\AssemblyInfo.cs" />
-    <Compile Include="RegularExpressionFilter.cs" />
-    <Compile Include="Sizeparser.cs" />
-    <Compile Include="SslCertificateValidator.cs" />
-    <Compile Include="Strings\FilenameFilter.Designer.cs">
-      <AutoGen>True</AutoGen>
-      <DesignTime>True</DesignTime>
-      <DependentUpon>FilenameFilter.resx</DependentUpon>
-    </Compile>
-    <Compile Include="Strings\Sizeparser.Designer.cs">
-      <AutoGen>True</AutoGen>
-      <DesignTime>True</DesignTime>
-      <DependentUpon>Sizeparser.resx</DependentUpon>
-    </Compile>
-    <Compile Include="Strings\SslCertificateValidator.Designer.cs">
-      <DependentUpon>SslCertificateValidator.resx</DependentUpon>
-      <AutoGen>True</AutoGen>
-      <DesignTime>True</DesignTime>
-    </Compile>
-    <Compile Include="Strings\TempFolder.Designer.cs">
-      <AutoGen>True</AutoGen>
-      <DesignTime>True</DesignTime>
-      <DependentUpon>TempFolder.resx</DependentUpon>
-    </Compile>
-    <Compile Include="Strings\Timeparser.Designer.cs">
-      <AutoGen>True</AutoGen>
-      <DesignTime>True</DesignTime>
-      <DependentUpon>Timeparser.resx</DependentUpon>
-    </Compile>
-    <Compile Include="Strings\Utility.Designer.cs">
-      <AutoGen>True</AutoGen>
-      <DesignTime>True</DesignTime>
-      <DependentUpon>Utility.resx</DependentUpon>
-    </Compile>
-    <Compile Include="TempFile.cs" />
-    <Compile Include="TempFileStream.cs" />
-    <Compile Include="TempFolder.cs" />
-    <Compile Include="ThrottledStream.cs" />
-    <Compile Include="Timeparser.cs" />
-    <Compile Include="UrlUtillity.cs" />
-    <Compile Include="Utility.cs" />
-<<<<<<< HEAD
-    <Compile Include="WorkerThread.cs" />
-=======
-    <Compile Include="Win32.cs" />
->>>>>>> 98d15230
-  </ItemGroup>
-  <ItemGroup>
-    <None Include="app.config" />
-    <None Include="Duplicati.snk" />
-  </ItemGroup>
-  <ItemGroup>
-    <EmbeddedResource Include="Strings\FilenameFilter.resx">
-      <SubType>Designer</SubType>
-      <Generator>ResXFileCodeGenerator</Generator>
-      <LastGenOutput>FilenameFilter.Designer.cs</LastGenOutput>
-    </EmbeddedResource>
-    <EmbeddedResource Include="Strings\Sizeparser.resx">
-      <SubType>Designer</SubType>
-      <Generator>ResXFileCodeGenerator</Generator>
-      <LastGenOutput>Sizeparser.Designer.cs</LastGenOutput>
-    </EmbeddedResource>
-    <EmbeddedResource Include="Strings\SslCertificateValidator.resx">
-      <Generator>ResXFileCodeGenerator</Generator>
-      <LastGenOutput>SslCertificateValidator.Designer.cs</LastGenOutput>
-    </EmbeddedResource>
-    <EmbeddedResource Include="Strings\TempFolder.resx">
-      <SubType>Designer</SubType>
-      <Generator>ResXFileCodeGenerator</Generator>
-      <LastGenOutput>TempFolder.Designer.cs</LastGenOutput>
-    </EmbeddedResource>
-    <EmbeddedResource Include="Strings\Timeparser.resx">
-      <SubType>Designer</SubType>
-      <Generator>ResXFileCodeGenerator</Generator>
-      <LastGenOutput>Timeparser.Designer.cs</LastGenOutput>
-    </EmbeddedResource>
-    <EmbeddedResource Include="Strings\Utility.resx">
-      <SubType>Designer</SubType>
-      <Generator>ResXFileCodeGenerator</Generator>
-      <LastGenOutput>Utility.Designer.cs</LastGenOutput>
-    </EmbeddedResource>
-  </ItemGroup>
-  <Import Project="$(MSBuildBinPath)\Microsoft.CSharp.targets" />
-  <!-- To modify your build process, add your task inside one of the targets below and uncomment it. 
-       Other similar extension points exist, see Microsoft.Common.targets.
-  <Target Name="BeforeBuild">
-  </Target>
-  <Target Name="AfterBuild">
-  </Target>
-  -->
+﻿<?xml version="1.0" encoding="utf-8"?>
+<Project DefaultTargets="Build" xmlns="http://schemas.microsoft.com/developer/msbuild/2003" ToolsVersion="4.0">
+  <PropertyGroup>
+    <Configuration Condition=" '$(Configuration)' == '' ">Debug</Configuration>
+    <Platform Condition=" '$(Platform)' == '' ">AnyCPU</Platform>
+    <ProductVersion>9.0.30729</ProductVersion>
+    <SchemaVersion>2.0</SchemaVersion>
+    <ProjectGuid>{DE3E5D4C-51AB-4E5E-BEE8-E636CEBFBA65}</ProjectGuid>
+    <OutputType>Library</OutputType>
+    <AppDesignerFolder>Properties</AppDesignerFolder>
+    <RootNamespace>Duplicati.Library.Utility</RootNamespace>
+    <AssemblyName>Duplicati.Library.Utility</AssemblyName>
+    <SignAssembly>true</SignAssembly>
+    <AssemblyOriginatorKeyFile>Duplicati.snk</AssemblyOriginatorKeyFile>
+    <FileUpgradeFlags>
+    </FileUpgradeFlags>
+    <OldToolsVersion>3.5</OldToolsVersion>
+    <TargetFrameworkVersion>v4.0</TargetFrameworkVersion>
+    <UpgradeBackupLocation>
+    </UpgradeBackupLocation>
+    <TargetFrameworkProfile />
+  </PropertyGroup>
+  <PropertyGroup Condition=" '$(Configuration)|$(Platform)' == 'Debug|AnyCPU' ">
+    <DebugSymbols>true</DebugSymbols>
+    <DebugType>full</DebugType>
+    <Optimize>false</Optimize>
+    <OutputPath>bin\Debug\</OutputPath>
+    <DefineConstants>DEBUG;TRACE</DefineConstants>
+    <ErrorReport>prompt</ErrorReport>
+    <WarningLevel>4</WarningLevel>
+  </PropertyGroup>
+  <PropertyGroup Condition=" '$(Configuration)|$(Platform)' == 'Release|AnyCPU' ">
+    <DebugType>pdbonly</DebugType>
+    <Optimize>true</Optimize>
+    <OutputPath>bin\Release\</OutputPath>
+    <DefineConstants>TRACE</DefineConstants>
+    <ErrorReport>prompt</ErrorReport>
+    <WarningLevel>4</WarningLevel>
+  </PropertyGroup>
+  <PropertyGroup Condition=" '$(Configuration)|$(Platform)' == 'Debug|x86' ">
+    <DebugSymbols>true</DebugSymbols>
+    <OutputPath>bin\x86\Debug\</OutputPath>
+    <DefineConstants>DEBUG;TRACE</DefineConstants>
+    <DebugType>full</DebugType>
+    <PlatformTarget>x86</PlatformTarget>
+    <ErrorReport>prompt</ErrorReport>
+  </PropertyGroup>
+  <PropertyGroup Condition=" '$(Configuration)|$(Platform)' == 'Release|x86' ">
+    <OutputPath>bin\x86\Release\</OutputPath>
+    <DefineConstants>TRACE</DefineConstants>
+    <Optimize>true</Optimize>
+    <DebugType>pdbonly</DebugType>
+    <PlatformTarget>x86</PlatformTarget>
+    <ErrorReport>prompt</ErrorReport>
+  </PropertyGroup>
+  <ItemGroup>
+    <Reference Include="System" />
+    <Reference Include="System.Data" />
+    <Reference Include="System.Xml" />
+  </ItemGroup>
+  <ItemGroup>
+    <Compile Include="ComboBoxItemPair.cs" />
+    <Compile Include="FilelistFilter.cs" />
+    <Compile Include="FilenameFilter.cs" />
+    <Compile Include="PlugableEnumerable.cs" />
+    <Compile Include="IFilenameFilter.cs" />
+    <Compile Include="KeyGenerator.cs" />
+    <Compile Include="OverrideableStream.cs" />
+    <Compile Include="ProgressReportingStream.cs" />
+    <Compile Include="Properties\AssemblyInfo.cs" />
+    <Compile Include="RegularExpressionFilter.cs" />
+    <Compile Include="Sizeparser.cs" />
+    <Compile Include="SslCertificateValidator.cs" />
+    <Compile Include="Strings\FilenameFilter.Designer.cs">
+      <AutoGen>True</AutoGen>
+      <DesignTime>True</DesignTime>
+      <DependentUpon>FilenameFilter.resx</DependentUpon>
+    </Compile>
+    <Compile Include="Strings\Sizeparser.Designer.cs">
+      <AutoGen>True</AutoGen>
+      <DesignTime>True</DesignTime>
+      <DependentUpon>Sizeparser.resx</DependentUpon>
+    </Compile>
+    <Compile Include="Strings\SslCertificateValidator.Designer.cs">
+      <DependentUpon>SslCertificateValidator.resx</DependentUpon>
+      <AutoGen>True</AutoGen>
+      <DesignTime>True</DesignTime>
+    </Compile>
+    <Compile Include="Strings\TempFolder.Designer.cs">
+      <AutoGen>True</AutoGen>
+      <DesignTime>True</DesignTime>
+      <DependentUpon>TempFolder.resx</DependentUpon>
+    </Compile>
+    <Compile Include="Strings\Timeparser.Designer.cs">
+      <AutoGen>True</AutoGen>
+      <DesignTime>True</DesignTime>
+      <DependentUpon>Timeparser.resx</DependentUpon>
+    </Compile>
+    <Compile Include="Strings\Utility.Designer.cs">
+      <AutoGen>True</AutoGen>
+      <DesignTime>True</DesignTime>
+      <DependentUpon>Utility.resx</DependentUpon>
+    </Compile>
+    <Compile Include="TempFile.cs" />
+    <Compile Include="TempFileStream.cs" />
+    <Compile Include="TempFolder.cs" />
+    <Compile Include="ThrottledStream.cs" />
+    <Compile Include="Timeparser.cs" />
+    <Compile Include="UrlUtillity.cs" />
+    <Compile Include="Utility.cs" />
+    <Compile Include="Win32.cs" />
+    <Compile Include="WorkerThread.cs" />
+  </ItemGroup>
+  <ItemGroup>
+    <None Include="app.config" />
+    <None Include="Duplicati.snk" />
+  </ItemGroup>
+  <ItemGroup>
+    <EmbeddedResource Include="Strings\FilenameFilter.resx">
+      <SubType>Designer</SubType>
+      <Generator>ResXFileCodeGenerator</Generator>
+      <LastGenOutput>FilenameFilter.Designer.cs</LastGenOutput>
+    </EmbeddedResource>
+    <EmbeddedResource Include="Strings\Sizeparser.resx">
+      <SubType>Designer</SubType>
+      <Generator>ResXFileCodeGenerator</Generator>
+      <LastGenOutput>Sizeparser.Designer.cs</LastGenOutput>
+    </EmbeddedResource>
+    <EmbeddedResource Include="Strings\SslCertificateValidator.resx">
+      <Generator>ResXFileCodeGenerator</Generator>
+      <LastGenOutput>SslCertificateValidator.Designer.cs</LastGenOutput>
+    </EmbeddedResource>
+    <EmbeddedResource Include="Strings\TempFolder.resx">
+      <SubType>Designer</SubType>
+      <Generator>ResXFileCodeGenerator</Generator>
+      <LastGenOutput>TempFolder.Designer.cs</LastGenOutput>
+    </EmbeddedResource>
+    <EmbeddedResource Include="Strings\Timeparser.resx">
+      <SubType>Designer</SubType>
+      <Generator>ResXFileCodeGenerator</Generator>
+      <LastGenOutput>Timeparser.Designer.cs</LastGenOutput>
+    </EmbeddedResource>
+    <EmbeddedResource Include="Strings\Utility.resx">
+      <SubType>Designer</SubType>
+      <Generator>ResXFileCodeGenerator</Generator>
+      <LastGenOutput>Utility.Designer.cs</LastGenOutput>
+    </EmbeddedResource>
+  </ItemGroup>
+  <Import Project="$(MSBuildBinPath)\Microsoft.CSharp.targets" />
+  <!-- To modify your build process, add your task inside one of the targets below and uncomment it. 
+       Other similar extension points exist, see Microsoft.Common.targets.
+  <Target Name="BeforeBuild">
+  </Target>
+  <Target Name="AfterBuild">
+  </Target>
+  -->
 </Project>