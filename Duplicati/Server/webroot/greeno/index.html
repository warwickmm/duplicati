<!DOCTYPE HTML PUBLIC "-//W3C//DTD HTML 4.01//EN" "http://www.w3.org/TR/html4/strict.dtd">
<html>
<head>
<meta http-equiv="Content-Type" content="text/html; charset=utf-8" />
<meta http-equiv="X-UA-Compatible" content="IE=9" />
<title>Backup</title>

    <link href='https://fonts.googleapis.com/css?family=Source+Sans+Pro' rel='stylesheet' type='text/css'>

    <link rel="stylesheet" type="text/css" href="stylesheets/green-theme/jquery-ui-1.10.3.min.css" />
    <link rel="stylesheet" type="text/css" href="stylesheets/common.css" />
    <link rel="stylesheet" type="text/css" href="stylesheets/jstree/style.css" />
    <link rel="stylesheet" type="text/css" href="stylesheets/main.css" />
    <link rel="stylesheet" type="text/css" href="stylesheets/editdialog.css" />
    <link rel="stylesheet" type="text/css" href="stylesheets/restoredialog.css" />
    <link rel="stylesheet" type="text/css" href="stylesheets/logwindow.css" />
    <link rel="stylesheet" type="text/css" href="stylesheets/oem.css" />
    <link rel="stylesheet" type="text/css" href="../customized/customized.css" />


<!--[if lt IE 9]>
    <script type="text/javascript" src="scripts/jquery-1.11.0.min.js"></script>
<![endif]-->
    <script type="text/javascript" src="scripts/jquery-2.0.3.min.js"></script>
    <script type="text/javascript" src="scripts/jquery-ui-1.10.3.min.js"></script>
    <script type="text/javascript" src="scripts/jquery.tmpl.min.js"></script>
    <script type="text/javascript" src="scripts/jquery.watermark.min.js"></script>
    <script type="text/javascript" src="scripts/jstree.min.js"></script>
    <script type="text/javascript" src="scripts/json2.js"></script>
    <script type="text/javascript" src="scripts/oldbrowsersupport.js"></script>
    <script type="text/javascript" src="scripts/config.js"></script>
    <script type="text/javascript" src="scripts/app.js"></script>
    <script type="text/javascript" src="scripts/editdialog.js"></script>
    <script type="text/javascript" src="scripts/edituri.js"></script>
    <script type="text/javascript" src="scripts/restoredialog.js"></script>
    <script type="text/javascript" src="scripts/folderbrowser.js"></script>
    <script type="text/javascript" src="scripts/logwindow.js"></script>
    <script type="text/javascript" src="scripts/plugins.js"></script>
    <script type="text/javascript" src="scripts/hideShowPassword.min.js"></script>
    <script type="text/javascript" src="scripts/jquery.timeago.js"></script>
    <script type="text/javascript" src="scripts/jquery.noty.packaged.min.js"></script>
    <script type="text/javascript" src="scripts/zxcvbn.js"></script>
    <script type="text/javascript" src="scripts/cryptojs.js"></script>    
    <script type="text/javascript" src="scripts/oem.js"></script>
    <script type="text/javascript" src="../customized/customized.js"></script>


    <script id="backup-item-template" type="text/x-jquery-tmpl">
        <div id="backup-${Backup.ID}" class="main-backup-entry">

            <div id="backup-control-${Backup.ID}" class="main-backup-control">
            </div>

            <div class="caption-text">${Backup.Name}</div>
            <ul class="hint-text last-run-time" style="display: none" >
                <li class="hint-text-caption">Last successful run:</li>
                <li class="backup-last-run" alt="${Backup.Metadata.LastBackupStarted}">${$.timeago($.parseDate(Backup.Metadata.LastBackupStarted))}</li>
            </ul>
            <ul class="hint-text next-run-time" style="display: none">
                <li class="hint-text-caption">Next run:</li>
                <li class="backup-next-run"></li>
            </ul>

            <ul class="hint-text last-run-source-size">
                <li class="hint-text-caption">Source:</li>
                <li class="source-size">${Backup.Metadata.SourceSizeString || 'No data'}</li>
            </ul>
            <ul class="hint-text last-run-target-size">
                <li class="hint-text-caption">Backup:</li>
                <li class="target-size">${Backup.Metadata.TargetSizeString || 'No data'}</li>
            </ul>
        </div>
    </script>
    <script id="backup-option-template" type="text/x-jquery-tmpl">
        <div class="backup-option ${Deprecated}">
            <div>
                <a id="${Name}" class="action-link backup-option-name backup-option-link">${Name}</a> : <div class="backup-option-short">${ShortDescription}</div>
            </div>
            <div class="backup-option-summary">
                <div class="backup-option-type">Type: ${Type}</div>,
                <div class="backup-option-default">Default value: ${DefaultValue}</div>
            </div>
            <div class="backup-option-long">${LongDescription}</div>
        </div>
    </script>

    <script id="log-data-template" type="text/x-jquery-tmpl">
        <div class="log-entry">
            <div class="log-backupid">${BackupID}</div>
            <div class="log-timestamp" title="${Timestamp*1000}">${Timestamp*1000}</div>
            <div class="log-message">${Message}</div>
            <div class="log-exception">${Exception}</div>
        </div>
    </script>

    <script id="live-log-data-template" type="text/x-jquery-tmpl">
        <div class="log-entry">
            <div class="log-id">${BackupID}</div>
            <div class="log-timestamp" title="${When}">${When}</div>
            <div class="log-message">${Message}</div>
            <div class="log-exception">${Exception}</div>
        </div>
    </script>

    <script id="log-backup-general-template" type="text/x-jquery-tmpl">
        <div class="log-entry">
            <div class="log-operationid">${BackupID}</div>
            <div class="log-timestamp" title="${Timestamp*1000}">${Timestamp*1000}</div>
            <div class="log-type">${Type}</div>
            <div class="log-message">${Message}</div>
            <div class="log-exception">${Exception}</div>
        </div>
    </script>

    <script id="log-backup-remote-template" type="text/x-jquery-tmpl">
        <div class="log-entry">
            <div class="log-operationid">${OperationID}</div>
            <div class="log-timestamp" title="${Timestamp*1000}">${Timestamp*1000}</div>
            <div class="log-type">${Operation}</div>
            <div class="log-path">${Path}</div>
            <div class="log-data">${Data}</div>
        </div>
    </script>

    <script id="about-dialog-template" type="text/x-jquery-tmpl">
        <li class="about-library-entry">
            <div class="about-library-name"><a href="${link}" target="blank">${name}</a></div>
            <div class="about-library-description">${description}.</div>
            <div class="about-library-license"> <a href="${licenselink}">${license} licensed.</a></div>
            <div class="about-library-notes"></div>
        </li>
    </script>

</head>
<body>
	<header>
	    <div id="click-intercept"></div>
	
	    <div id="main-topbar">
	        <div class="content-wrap padded">
	            <div id="main-appname">Duplicati</div>
	
	            <ul class="main-shortcuts">
	                <li id="main-donate" class="main-icon-donate" style="display: none"></li>
	                <li id="main-control" class="main-icon-pause"></li>
	                <li id="main-settings" class="main-icon-settings"></li>
	            </ul>
	
	            <ul id="main-control-menu" class="menu">
	                <li id="main-control-menu-settings"><a>Settings...</a></li>
	                <li>-</li>
	                <li><a>Pause</a>
	                    <ul id="main-control-menu-pause-submenu" class="menu">
	                        <li id="main-control-menu-pause-submenu-5m"><a>5 minutes</a></li>
	                        <li id="main-control-menu-pause-submenu-10m"><a>10 minutes</a></li>
	                        <li id="main-control-menu-pause-submenu-15m"><a>15 minutes</a></li>
	                        <li id="main-control-menu-pause-submenu-30m"><a>30 minutes</a></li>
	                        <li id="main-control-menu-pause-submenu-1h"><a>1 hour</a></li>
	                    </ul>
	                </li>
	                <li id="main-control-menu-throttle"><a>Throttle ...</a></li>                
	                <li>-</li>
	                <li id="main-control-menu-import"><a>Import backup job...</a></li>
	                <li id="main-control-menu-restore-direct"><a>Restore files ...</a></li>
	                <li>-</li>
	                <li id="main-control-menu-updates"><a>Check for updates</a></li>
	                <li id="main-control-menu-check-updates"><a>Check for updates</a></li>
	                <li id="main-control-menu-log"><a>Show log ...</a></li>
	                <li id="main-control-menu-options"><a>Options ...</a></li>
	                <li id="main-control-menu-about"><a>About ...</a></li>
	            </ul>
	        </div>
	    </div>
<<<<<<< HEAD
    </header>
    
    <section>

=======
	</header>
	<section>
>>>>>>> ad522556
	    <ul id="backup-context-menu" class="context-popup-menu menu" style="display: none">
	        <li><u><b>Operations</b></u></li>
			<li id="backup-details-run"><a>Run backup now!</a></li>
			<li id="backup-details-restore"><a>Restore files ...</a></li>
			<li>-</li>
	        <li><u><b>Configuration</b></u></li>
			<li id="backup-details-edit"><a>Edit ...</a></li>
			<!-- <li id="backup-details-copy"><a>Copy</a></li> -->
			<li id="backup-details-export"><a>Export ...</a></li>
	        <li id="backup-details-delete"><a>Delete</a></li>
			<li>-</li>
			<li><u><b>Advanced</b></u></li>
	        <li id="backup-details-delete-local"><a>Delete local data</a></li>
	        <!-- <li id="backup-details-delete-remote"><a>Delete remote data</a></li> -->
	        <li id="backup-details-repair"><a>Repair local database</a></li>
			<li id="backup-details-verify"><a>Verify backup files</a></li>
			<li>-</li>
			<li><u><b>Reporting</b></u></li>
			<li id="backup-details-show-log"><a>Show log ...</a></li>
	        <li id="backup-details-send-report"><a>Create bug report ...</a></li>
	    </ul>
	
	    <div class="main-status-area-outer">
	        <div class="content-wrap padded">
	            <div id="main-status-area">
	                <div id="main-status-area-text">
	                My Important Backup
	                </div>
	                <div id="main-status-area-cancel-button"></div>
	                <div id="main-status-area-progress-outer">
	                    <div id="main-status-area-progress-bar" class="">
	                    </div>
	                    <div id="main-status-area-progress-text">
	                    Processing 123456 files ...
	                    </div>
	                </div>
	            </div>
	        </div>
	    </div>
	
	    <div id="main-list">
	        <div id="main-list-container" class="content-wrap padded">
	            <div id="main-newbackup">
	                <div class="main-backup-control main-icon-plus"></div>
	                <div class="caption-text">Add new backup</div>
	            </div>
	            <div id="main-restorebackup">
	                <div class="main-backup-control main-icon-restore"></div>
	                <div class="caption-text">Restore files</div>
	            </div>
	        </div>
	    </div>
	
	    <div id="loading-dialog" class="modal-dialog" title="Loading...">
	        <div id="main-list-loader-icon" class="large-loader-icon"></div>
	    </div>
	
	    <div id="connection-lost-dialog" class="modal-dialog" title="Server connection lost">
	        <div id="connection-lost-dialog-text"></div>
	    </div>
	
	    <div id="edit-dialog" class="modal-dialog tabs edit-dialog" title="Edit backup">
	        <ul>
	            <li><a href="#edit-tab-general">General</a></li>
	            <li><a href="#edit-tab-sourcedata">Source Data</a></li>
	            <li><a href="#edit-tab-schedule">Schedule</a></li>
	            <li><a href="#edit-tab-options">Options</a></li>
	        </ul>
	
	        <form id="edit-dialog-form">
	            <div id="edit-tab-general">
	                <div class="input-block">
	                    <div class="edit-dialog-label" title="Choose a descriptive name for your backup job">Name</div>
	                    <input type="text" name="backup-name" id="backup-name" class="ui-corner-all" />
	                </div>
	<!--
	                <div class="input-block">
	                    <div class="edit-dialog-label">Backup labels</div>
	                    <input type="text" name="backup-labels" id="backup-labels" class="ui-corner-all" />
	                </div>
	 -->
	                <div class="input-block">
	                    <div class="edit-dialog-label action-link" id="backup-uri-label" title="The destination where the backup data is stored is supplied in the form of a URI. Click the link here to edit the individual parts of the connection URI.">Backup to…</div>
	                    <div class="field-group">
	                        <textarea type="text" name="backup-uri" id="backup-uri" value="" class="ui-corner-all" rows="3"></textarea>
	                    </div>
	                </div>
	
	                <div id="encryption-area">
	                    <div class="input-block">
	                        <div class="edit-dialog-label" title="It is recommended to encrypt all backups stored on remote servers">Encryption</div>
	                        <div class="field-group">
	                            <select type="text" name="encryption-method" id="encryption-method" class="ui-corner-all">
	                                <option>AES 256 bit</option>
	                                <option>GNU Privacy Guard</option>
	                            </select>
	                        </div>
	                    </div>
	
	                    <div id="encryption-password-area">
	                        <div class="input-block">
	                            <div class="edit-dialog-label">Passphrase</div>
	                            <div class="field-group">
	                                <input type="password" name="encryption-password" id="encryption-password" value="" class="ui-corner-all" />
	                            </div>
	                        </div>
	
	                        <div class="input-block">
	                            <div class="edit-dialog-label" id="repeat-password-label">Repeat passphrase</div>
	                            <div class="field-group">
	                                <input type="password" name="repeat-password" id="repeat-password" value="" class="ui-corner-all" />
	                                <ul class="inline-links">
	                                    <li><div id="toggle-show-password" class="action-link">Show</div></li>
	                                    <li><div id="generate-password" class="action-link">Generate</div></li>
	                                    <li><div id="backup-password-strength" class="" title="Time it takes to break this password">Strength: unknown</div></li>
	                                </ul>
	                            </div>
	                        </div>
	                    </div>
	                </div>
	
	            </div>
	
	            <div id="edit-tab-sourcedata">
	                <div id="source-folder-paths" class="empty">
	                <div id="source-folder-droptarget"></div>
	                    <div id="source-folder-paths-hint" class="hint-text">Click the &quot;Browse&quot; button to add folders</div>
	                </div>
	
	                <div class="clearfix"></div>
	
	                <input id="source-folder-list" name="source-folder-list" type="hidden" />
	                <div id="source-folder-entry">
	                    <input id="source-folder-path-text" type="text" />
	                    <div id="source-folder-path-add" class="button">Browse</div>
	                </div>
	
	                <div id="source-folder-filter-area">
	                    <div id="source-folder-filter-label" title="Enter filters, one per line. Lines starting with a plus are inclusions, lines starting with a minus are exclusions. Regular expression are entered inside hard braces."><a href="https://github.com/duplicati/duplicati/wiki/How-do-filters-work%3F" target="_blank">Source data filters<div class="ui-icon ui-icon-info ui-icon-inline"></div></a></div>
	                    <textarea type="text" name="source-filters" id="source-filters" value="" class="ui-corner-all pre-style-text" rows="3"></textarea>
	                </div>
	
	
	            </div>
	
	            <div id="edit-tab-schedule">
	                <input id="use-scheduled-run" type="checkbox" />
	                <div>Run regularly at the specified times</div>
	
	                <div id="use-scheduled-run-details">
	                    <div class="hint-line-last">If a date was missed, the job will run as soon as possible.</div>
	
	                    <div class="clearfix"></div>
	
	                    <div class="edit-dialog-label" title="The next time the backup is started">Next time</div>
	                    <div class="input-wrapper">
	                        <input type="time" id="next-run-time" name="next-run-time"/>
	                        <input type="date" id="next-run-date" name="next-run-date" />
	                    </div>
	
	                    <div class="clearfix"></div>
	
	                    <div class="edit-dialog-label" title="How often the backup is repeated">Run again every</div>
	                    <div class="input-wrapper">
	                        <input type="number" id="repeat-run-number" name="repeat-run-number"/>
	                        <select id="repeat-run-multiplier" name="repeat-run-multiplier">
	                            <option value="h">hours</option>
	                            <option value="D">days</option>
	                            <option value="W">weeks</option>
	                            <option value="M">months</option>
	                            <option value="Y">years</option>
	                            <option value="">custom</option>
	                        </select>
	                    </div>
	
	                    <div class="clearfix"></div>
	
	                    <div class="edit-dialog-label">Allowed days</div>
	                    <div class="input-wrapper">
	                        <input type="checkbox" class="simple-checkbox" id="allow-day-mon" name="allow-day-mon" />
	                        <div class="days-label">Mon</div>
	                        <input type="checkbox" class="simple-checkbox" id="allow-day-tue" name="allow-day-tue" />
	                        <div class="days-label">Tue</div>
	                        <input type="checkbox" class="simple-checkbox" id="allow-day-wed" name="allow-day-wed" />
	                        <div class="days-label">Wed</div>
	                        <input type="checkbox" class="simple-checkbox" id="allow-day-thu" name="allow-day-thu" />
	                        <div class="days-label">Thu</div>
	                        <input type="checkbox" class="simple-checkbox" id="allow-day-fri" name="allow-day-fri" />
	                        <div class="days-label">Fri</div>
	                        <input type="checkbox" class="simple-checkbox" id="allow-day-sat" name="allow-day-sat" />
	                        <div class="days-label">Sat</div>
	                        <input type="checkbox" class="simple-checkbox" id="allow-day-sun" name="allow-day-sun" />
	                        <div class="days-label">Sun</div>
	                    </div>
	                </div>
	            </div>
	
	            <div id="edit-tab-options">
	
	                <div class="input-block">
	                    <div class="edit-dialog-label" title="Duplicati splits backups into smaller files. A smaller size (e.g. 10MB) is recommended for slow and unstable connections. A larger size (e.g. 200MB) is recommended in LAN environments.">Max backup file size<div class="ui-icon ui-icon-info ui-icon-inline"></div></div>
	                    <div class="input-wrapper">
	                        <input type="number" id="dblock-size-number" name="dblock-size-number" />
	                        <select id="dblock-size-multiplier" name="dblock-size-multiplier">
	                            <option value="kb">KByte</option>
	                            <option value="mb">MByte</option>
	                            <option value="gb">GByte</option>
	                            <option value="tb">TByte</option>
	                        </select>
	                    </div>
	                </div>
	
	                <div class="clearfix"></div>
	
	                <div class="input-block">
	
	                    <div class="edit-dialog-label" title="Define how many backups you want to keep stored. Old backups are removed if Duplicati can free a significant amount of space. This is done during compacting.">Keep backups<div class="ui-icon ui-icon-info ui-icon-inline"></div></div>
	                    <div class="input-wrapper">
	                        <select id="keep-time-type" name="keep-time-type">
	                            <option value="">forever</option>
	                            <option value="keep-time">for a specific time</option>
	                            <option value="keep-versions">a specific number</option>
	                        </select>
	                        <input type="number" id="keep-time-number" name="keep-time-number" />
	                        <select id="keep-time-multiplier" name="keep-time-multiplier">
	                            <option value="D">Days</option>
	                            <option value="W">Weeks</option>
	                            <option value="M">Months</option>
	                            <option value="Y">Years</option>
	                        </select>
	                    </div>
	                </div>
	
	                <div class="clearfix"></div>
	
	                <div class="edit-dialog-label" id="backup-options-link" title="Advanced options can be specified command-line style. One option per line like --option=value. Click here to see a list of options"><a class="action-link">Options<div class="ui-icon ui-icon-info ui-icon-inline"></div></a></div>
	
	                <textarea id="backup-options" rows="4" class="pre-style-text" name="backup-options"></textarea>
	
	            </div>
	        </form>
	    </div>
	
	    <div id="connection-uri-dialog" class="modal-dialog edit-dialog" style="display: none" title="Connection URI">
	        <form id="edit-uri-form">
	            <div class="edit-dialog-label">Target Type</div>
	            <div class="field-group">
	                <select id="backend-type" name="backend-type"></select>
	                <input type="checkbox" id="server-use-ssl" name="server-use-ssl" value="use-ssl"/><div class="checkbox-label" id="server-use-ssl-label" >Use SSL</div>
	            </div>
	
	            <div class="clearfix"></div>
	
	            <div class="edit-dialog-label" id="server-name-and-port-label">Server &amp; Port</div>
	            <div class="field-group" id="server-name-and-port">
	                <input type="text" name="server-name" id="server-name" value="" class="text ui-widget-content ui-corner-all" />
	                <input type="text" name="server-port" id="server-port" value="" class="text ui-widget-content ui-corner-all" />
	            </div>
	
	            <div class="clearfix"></div>
	
	            <div class="edit-dialog-label" id="server-path-label">Path on server</div>
	            <input type="text" name="server-path" id="server-path" class="text ui-widget-content ui-corner-all" />
	
	            <div class="clearfix"></div>
	
	            <div id="server-username-and-password">
	                <div id="server-username-label" class="edit-dialog-label">Username</div>
	                <input type="text" name="server-username" id="server-username" class="text ui-widget-content ui-corner-all" />
	
	                <div class="clearfix"></div>
	
	                <div id="server-password-label" class="edit-dialog-label">Password</div>
	                <input type="password" name="server-password" id="server-password" class="text ui-widget-content ui-corner-all" />
	            </div>
	
	            <div class="clearfix"></div>
	
	            <div class="edit-dialog-label" id="server-options-label" title="Advanced options can be specified command-line style. One option per line like --option=value. Click here to see a list of options"><a class="action-link">Options<div class="ui-icon ui-icon-info"></div></a></div>
	            <textarea id="server-options" class="pre-style-text" name="server-options"></textarea>
	
	            <div id="edit-dialog-extensions"></div>
	        </form>
	    </div>
	
	    <div id="restore-dialog" class="modal-dialog restore-dialog" title="Restore files &amp; folders">
	        <form id="restore-form">
	            <div id="restore-files-page">
	                <div id="restore-search-section">
	                    <input type="search" id="restore-search" /><div id="restore-search-loader" class="small-loader-icon"></div>
	
	                    <select id="restore-version">
	                        <option value="0">Latest</option>
	                    </select>
	                </div>
	
	                <div id="restore-files-tree"></div>
	            </div>
	
	            <div id="restore-path-page">
	                <div id="restore-hint-target" class="hint-text">Where do you want to restore the files to?</div>
	                <div><input id="restore-overwrite-target-original" type="radio" name="restore-target" value="original" />Original location</div>
	                <div><input id="restore-overwrite-target-other" type="radio" name="restore-target" value="other" />Pick a new location</div>
	
	                <div id="restore-target-path-area">
	                    <input type="text" id="restore-target-path" /><input type="button" id="restore-target-path-browse" class="browse-button" value="..." />
	                </div>
	
	                <div id="restore-hint-overwrite" class="hint-text">How do you want to handle existing files?</div>
	                <div><input id="restore-overwrite-overwrite" type="radio" name="restore-overwrite" value="overwrite" />Overwrite</div>
	                <div><input id="restore-overwrite-keep" type="radio" name="restore-overwrite" value="keep" />Save different versions with timestamp in file name</div>
	            </div>
	
	            <div id="restore-complete-page">
	                <div class="hint-text">Your files and folders have been restored successfully.</div>
	                <div id="restore-hint-donate" class="hint-text">Did we help save your files? If so, please consider supporting Duplicati with a donation. We suggest 10€ for private use and 100€ for commercial use.</div>
	                <div id="restore-hint-paypal" class="hint-text"><a href="https://www.paypal.com/cgi-bin/webscr?cmd=_xclick&business=paypal%40hexad%2edk&item_name=Duplicati%20Donation&no_shipping=2&no_note=1&tax=0&currency_code=EUR&bn=PP%2dDonationsBF&charset=UTF%2d8&lc=US" target="blank">VISA, Mastercard, ... via Paypal</div>
	                <div id="restore-hint-bitcoin" class="hint-text"><a href="bitcoin:1L74qa1n5SFKwwyHhECTHBJgcf6WT2rJKf" target="blank">Bitcoin: 1L74qa1n5SFKwwyHhECTHBJgcf6WT2rJKf</a></div>
	
	            </div>
	        </form>
	    </div>
	
	
	    <div id="backup-options-dialog" class="modal-dialog" title="Available options"></div>
	
	    <div id="folder-browse-dialog" class="modal-dialog" title="Choose folder"></div>
	
	    <div id="log-dialog" class="modal-dialog" title="Log data">
	        <ul>
	            <li><a href="#log-tab-stored">Stored</a></li>
	            <li><a href="#log-tab-live">Live</a></li>
	        </ul>
	
	        <div id="log-tab-stored">
	        </div>
	
	        <div id="log-tab-live">
	            <div>Select a log level and see the live message while a backup is running.</div>
	            <select id="log-tab-live-level"></select>
	        </div>
	
	    </div>
	
	    <div id="backup-log-dialog" class="modal-dialog" title="Log data">
	        <ul>
	            <li><a href="#backup-log-tab-general">General</a></li>
	            <li><a href="#backup-log-tab-remote">Remote</a></li>
	        </ul>
	
	        <div id="backup-log-tab-general">
	        </div>
	
	        <div id="backup-log-tab-remote">
	        </div>
	    </div>
	
	    <div id="about-dialog" class="modal-dialog" title="About">
	        <ul>
	            <li><a href="#about-dialog-tab-general">General</a></li>
	            <li><a href="#about-dialog-tab-changelog">Changelog</a></li>
	            <li><a href="#about-dialog-tab-libraries">Libraries</a></li>
	        </ul>
	
	        <div id="about-dialog-tab-general">
	            Duplicati was primarily developed by <a href="mailto:kenneth@duplicati.com">Kenneth Skovhede</a> and <a href="mailto:rene@duplicati.com">Rene Stach</a>. Duplicati can be downloaded from <a href="http://www.duplicati.com" target="blank">duplicati.com</a>. Duplicati is licensed under the <a href="https://www.gnu.org/licenses/lgpl.html">GNU Lesser General Public License</a>.
	
	            <div id="about-dialog-current">You are currently running Duplicati <p id="about-dialog-current-version">unknown</p></div>
	
	            <div id="about-dialog-tab-general-acknowledgements">
	                Loading ...
	            </div>
	        </div>
	
	        <div id="about-dialog-tab-changelog">
	            Loading ...
	        </div>
	
	        <div id="about-dialog-tab-libraries">
	        Duplicati is using the following third party libraries:
	        <ul id="about-dialog-tab-thirdparty-list">
	            <li>Loading ...</li>
	        </ul>
	        </div>
	    
	    </div>
	
	    <div id="export-dialog" class="modal-dialog" title="Export ...">
	        <form>
	            <input type="radio" name="export-type" id="export-type-commandline" value="commandline" /><div class="export-dialog-label">As Command-line</div><br/>
	            <input type="radio" name="export-type" id="export-type-file" value="file" /><div class="export-dialog-label">To File</div><br/>
	            <input type="checkbox" name="use-encryption" id="export-use-encryption" /><div class="export-dialog-label">Encrypt with</div>
	            <input type="password" name="encryption-password" id="export-encryption-password">
	        </form>
	    </div>
	
	    <div id="import-dialog" class="modal-dialog" title="Import ...">
	        <form id="import-dialog-form" enctype="multipart/form-data" method="POST">
	            <div class="import-dialog-label">Configuration file:&nbsp;</div>
	            <input type="file" name="config" id="import-dialog-file"></br></br>
	
	            <div class="import-dialog-label">Passphrase (if encrypted):</div>
	            <input type="password" name="passphrase" id="import-encryption-password">
	
	            <input type="hidden" name="action" value="import-backup">
	            <input type="hidden" name="callback" id="import-dialog-callback" value="">
	        </form>
	    </div>
	
	    <div id="global-advanced-options-dialog" class="modal-dialog" title="Available options"></div>
	
	    <div id="options-dialog" class="modal-dialog" title="Options">
	        <div>
	            <div class="options-header options-header-first">Access to user interface</div>
	            <div>
	                <div class="options-items">
	                    <input type="checkbox" id="webservice-password-enabled"/>
	                    <div id="webservice-password-label">Password</div>
	                    <input type="password" id="webservice-password" name="webservice-password"/>
	                </div>
	            </div>
	
	            <div class="clearfix"></div>
	
	            <div class="options-items">
	                <input type="checkbox" id="webservice-remote-access-enabled"/>
	                <div>Allow remote access (requires restart)</div>
	            </div>
	
	        </div>
	
	        <div>
	            <div class="options-header" title="To grant all processes and the network some time to recover after a startup or hibernation, you can delay backup jobs a little">Pause after startup or hibernation<div class="ui-icon ui-icon-info ui-icon-inline"></div></div>
	            <div class="options-items">
	                <div class="edit-dialog-label">Pause</div>
	                <select id="global-delay-startup-value">
	                    <option value="1">1</option>
	                    <option value="2">2</option>
	                    <option value="3">3</option>
	                    <option value="4">4</option>
	                    <option value="5">5</option>
	                    <option value="10">10</option>
	                    <option value="15">15</option>
	                    <option value="30">30</option>
	                    <option value="45">45</option>
	                </select>
	                <select id="global-delay-startup-multiplier">
	                    <option value="s">Seconds</option>
	                    <option value="m">Minutes</option>
	                    <option value="h">Hours</option>
	                </select>
	            </div>
	
	            <div class="clearfix"></div>
	
	            <div class="options-header">Advanced options</div>
	            <div class="options-items">
	                <div class="edit-dialog-label" id="global-options-link" title="Advanced options can be specified command-line style. One option per line like --option=value. Click here to see a list of options"><a class="action-link">Options<div class="ui-icon ui-icon-info ui-icon-inline"></div></a></div>
	
	                <textarea id="global-advanced-options" rows="4" class="pre-style-text" name="global-advanced-options"></textarea>
	            </div>
	
	        </div>
	
	    </div>
	
	    <div id="restore-direct-options-dialog" class="modal-dialog" title="Available options"></div>
	
	
	
	    <div id="restore-direct-dialog" class="modal-dialog tabs edit-dialog" title="Restore files">
	
	        <form id="restore-direct-dialog-form">
	            <div class="input-block">
	                <div class="edit-dialog-label action-link" id="restore-direct-uri-label" title="The destination where the backup data is stored is supplied in the form of a URI. Click the link here to edit the individual parts of the connection URI.">Restore from…</div>
	                <div class="field-group">
	                    <textarea type="text" name="restore-direct-uri" id="restore-direct-uri" value="" class="ui-corner-all" rows="3"></textarea>
	                </div>
	            </div>
	
	            <div class="input-block">
	                <div class="edit-dialog-label">Passphrase</div>
	                <div class="field-group">
	                    <input type="password" name="restore-direct-encryption-password" id="restore-direct-encryption-password" value="" class="ui-corner-all" />
	                </div>
	            </div>
	
	            <div class="options-items">
	                <div class="edit-dialog-label" id="restore-direct-options-link" title="Advanced options can be specified command-line style. One option per line like --option=value. Click here to see a list of options"><a class="action-link">Advanced Options<div class="ui-icon ui-icon-info ui-icon-inline"></div></a></div>
	
	                <textarea id="restore-direct-advanced-options" rows="4" class="pre-style-text" name="restore-direct-advanced-options"></textarea>
	            </div>
	
	        </form>
	
	    </div>
<<<<<<< HEAD
    
    </section>
    
    <footer>
		<div style="margin-left:5px; float:left; width:49%; text-align: left; text-color:white;">
			&copy; 2014 | <a class="link_extern" href="http://www.duplicati.com/" target="_blank">Duplicati</a>
		</div>
		<div style="float:left; width:49%; text-align: right; text-color:white;">
=======
    </section>
	<footer>
		<div class="box-duplicati-copy">
			&copy; 2014 | <a class="link_extern" href="http://www.duplicati.com/" target="_blank">Duplicati</a>
		</div>
		<div class="box-visit-us">
>>>>>>> ad522556
			<div>
				visit us on <a class="link_extern" href="https://github.com/duplicati/duplicati" target="_blank">GitHub</a> for reporting bugs or feature request!
			</div>
			
			<div>
				Visit us on <a class="link_extern" href="http://www.facebook.com/pages/Duplicati/105118456272281" target="_blank">Facebook</a> or on <a class="link_extern" href="https://plus.google.com/105271984558189185842" target="_blank">Google+</a>! Leave us a comment or just like us :-)
			</div>
		</div>
	</footer>
<<<<<<< HEAD

=======
>>>>>>> ad522556
</body>
</html><|MERGE_RESOLUTION|>--- conflicted
+++ resolved
@@ -171,15 +171,8 @@
 	            </ul>
 	        </div>
 	    </div>
-<<<<<<< HEAD
-    </header>
-    
-    <section>
-
-=======
 	</header>
 	<section>
->>>>>>> ad522556
 	    <ul id="backup-context-menu" class="context-popup-menu menu" style="display: none">
 	        <li><u><b>Operations</b></u></li>
 			<li id="backup-details-run"><a>Run backup now!</a></li>
@@ -676,23 +669,12 @@
 	        </form>
 	
 	    </div>
-<<<<<<< HEAD
-    
-    </section>
-    
-    <footer>
-		<div style="margin-left:5px; float:left; width:49%; text-align: left; text-color:white;">
-			&copy; 2014 | <a class="link_extern" href="http://www.duplicati.com/" target="_blank">Duplicati</a>
-		</div>
-		<div style="float:left; width:49%; text-align: right; text-color:white;">
-=======
     </section>
 	<footer>
 		<div class="box-duplicati-copy">
 			&copy; 2014 | <a class="link_extern" href="http://www.duplicati.com/" target="_blank">Duplicati</a>
 		</div>
 		<div class="box-visit-us">
->>>>>>> ad522556
 			<div>
 				visit us on <a class="link_extern" href="https://github.com/duplicati/duplicati" target="_blank">GitHub</a> for reporting bugs or feature request!
 			</div>
@@ -702,9 +684,5 @@
 			</div>
 		</div>
 	</footer>
-<<<<<<< HEAD
-
-=======
->>>>>>> ad522556
 </body>
 </html>