<div ng-controller="ExportController" class="exportpage">
    <h1 translate>Export backup configuration</h1>
    <form class="styled">
        <div ng-hide="Completed">
            <div class="input checkbox multiple">
                <div style="display: inline-block">
                    <input type="radio" name="export-type" value="commandline" id="type-commandline" ng-model="ExportType" />
                    <label for="type-commandline" translate>As Command-line</label>
                </div>
            </div>

            <div class="input checkbox multiple">
                <input type="radio" name="export-type" value="file" id="type-file" ng-model="ExportType"/>
                <label for="type-file" translate>To File</label>
            </div>
            <div class="input checkbox multiple">
                <input type="checkbox" name="encrypt-passwords" id="encrypt-passwords" ng-model="ExportPasswords"  />
                <label for="encrypt-passwords" translate>Export passwords</label>
            </div>
            <div class="input checkbox multiple" ng-show="ExportType == 'file'">
                <input type="checkbox" name="use-encryption" id="use-encryption" ng-model="UseEncryption"  />
                <label for="use-encryption" translate>Encrypt file</label>
            </div>
<<<<<<< HEAD
            <div class="input text" ng-show="UseEncryption && ExportType == 'file'">
=======
            <div class="input text" ng-show="UseEncryption">
>>>>>>> 26c4e549
                <label for="encryption-passphrase" translate>Passphrase</label>
                <input type="password" name="encryption-password" id="encryption-passphrase" ng-model="Passphrase" placeholder="{{'Enter encryption passphrase' | translate}}" >
            </div>

            <div class="buttons" ng-hide="Connecting">
                <a href="#" class="submit" translate>Cancel</a>
                <a href ng-click="doExport()" translate>Export</a>
            </div>

            <div class="buttons" ng-show="Connecting">
                <a href translate>Exporting ...</a>
            </div>
        </div>

        <div ng-show="Completed">
            <div class="input textarea commandline" ng-show="CommandLine != null">
                {{CommandLine}}
            </div>

            <div ng-show="DownloadURL != null">
                <div translate>If the backup file was not downloaded automatically, <a href="{{DownloadURL}}" target="_blank">right click and choose &quot;Save as ...&quot;</a></div>
            </div>

            <div class="buttons">
                <a href="#" class="submit" translate>Done</a>
            </div>
        </div>

    </form>

    <iframe style="display:none" ng-src="{{DownloadURL}}"></iframe>
</div><|MERGE_RESOLUTION|>--- conflicted
+++ resolved
@@ -21,11 +21,7 @@
                 <input type="checkbox" name="use-encryption" id="use-encryption" ng-model="UseEncryption"  />
                 <label for="use-encryption" translate>Encrypt file</label>
             </div>
-<<<<<<< HEAD
             <div class="input text" ng-show="UseEncryption && ExportType == 'file'">
-=======
-            <div class="input text" ng-show="UseEncryption">
->>>>>>> 26c4e549
                 <label for="encryption-passphrase" translate>Passphrase</label>
                 <input type="password" name="encryption-password" id="encryption-passphrase" ng-model="Passphrase" placeholder="{{'Enter encryption passphrase' | translate}}" >
             </div>
